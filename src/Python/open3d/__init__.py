--- conflicted
+++ resolved
@@ -80,13 +80,4 @@
             "src": "static",
             "dest": "open3d",
             "require": "open3d/extension",
-        }]
-
-<<<<<<< HEAD
-
-_build_config = {
-    "BUILD_TENSORFLOW_OPS": "@BUILD_TENSORFLOW_OPS@" == "ON",
-    "BUILD_PYTORCH_OPS": "@BUILD_PYTORCH_OPS@" == "ON",
-}
-=======
->>>>>>> 516093e4
+        }]