--- conflicted
+++ resolved
@@ -40,7 +40,7 @@
 			init_transformation,
 			TransformationEstimationPointToPlane())
 	print(result_icp)
-	information_matrix = GetInformationMatrixFromPointClouds(
+	information_matrix = get_information_matrix_from_point_clouds(
 			source, target, 0.075, result_icp.transformation)
 	return (result_icp.transformation, information_matrix)
 
@@ -57,15 +57,6 @@
 	for scale in range(3): # multi-scale approach
 		iter = max_iter[scale]
 		radius = voxel_radius[scale]
-<<<<<<< HEAD
-		source_down = voxel_down_sample(source, radius)
-		target_down = voxel_down_sample(target, radius)
-		estimate_normals(source_down, KDTreeSearchParamHybrid(
-				radius = scale, max_nn = 30))
-		estimate_normals(target_down, KDTreeSearchParamHybrid(
-				radius = scale, max_nn = 30))
-		result_icp = registration_colored_icp(source_down, target_down,
-=======
 		source_down = VoxelDownSample(source, radius)
 		target_down = VoxelDownSample(target, radius)
 		EstimateNormals(source_down, KDTreeSearchParamHybrid(
@@ -74,13 +65,12 @@
 		EstimateNormals(target_down, KDTreeSearchParamHybrid(
 				radius = radius * 2, max_nn = 30))
 		result_icp = RegistrationColoredICP(source_down, target_down,
->>>>>>> 96da2c5a
 				radius, current_transformation,
 				ICPConvergenceCriteria(relative_fitness = 1e-6,
 				relative_rmse = 1e-6, max_iteration = iter))
 		current_transformation = result_icp.transformation
 
-	information_matrix = GetInformationMatrixFromPointClouds(
+	information_matrix = get_information_matrix_from_point_clouds(
 			source, target, 0.075, result_icp.transformation)
 	if draw_result:
 		draw_registration_result_original_color(source, target,
@@ -107,18 +97,10 @@
 			(target_down, target_fpfh) = preprocess_point_cloud(
 					ply_file_names[t])
 
-<<<<<<< HEAD
-			print("registration_ransac_based_on_feature_matching")
-			result_ransac = register_point_cloud_FPFH(source_down, target_down,
-					source_fpfh, target_fpfh)
-			if draw_reslt:
-				draw_registration_result_original_color(source_down, target_down,
-						result_ransac.transformation)
-=======
 			if t == s + 1: # odometry case
 				print("Using RGBD odometry")
 				pose_graph_frag_name = path_fragment + "fragments_opt_%03d.json" % s
-				pose_graph_frag = ReadPoseGraph(pose_graph_frag_name)
+				pose_graph_frag = read_pose_graph(pose_graph_frag_name)
 				n_nodes = len(pose_graph_frag.nodes)
 				transformation_init = np.linalg.inv(
 						pose_graph_frag.nodes[n_nodes-1].pose)
@@ -138,7 +120,6 @@
 			if draw_result:
 				DrawRegistrationResult(source_down, target_down,
 						transformation_init)
->>>>>>> 96da2c5a
 
 			print("register_colored_point_cloud")
 			if (registration_type == "color"):
@@ -148,17 +129,10 @@
 			else:
 				(transformation_icp, information_icp) = \
 						register_point_cloud_ICP(
-<<<<<<< HEAD
-						source_down, target_down, result_ransac.transformation)
-			if draw_reslt:
-				draw_registration_result(source_down, target_down,
-						result_icp.transformation)
-=======
 						source_down, target_down, transformation_init)
 			if draw_result:
 				DrawRegistrationResultOriginalColor(source_down, target_down,
 						transformation_icp)
->>>>>>> 96da2c5a
 
 			print("Build PoseGraph for Further Optmiziation")
 			if t == s + 1: # odometry case
