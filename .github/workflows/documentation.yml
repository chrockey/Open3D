name: Documentation build

on:
  workflow_dispatch:
    inputs:
      developer_build:
        description: 'Set to OFF for Release documentation'
        required: false
        default: 'ON'

  push:
    branches:
      - master
  pull_request:
    types: [opened, reopened, synchronize] # Rebuild on new pushes to PR

env:
  GCE_CLI_GHA_VERSION: '302.0.0'      # Fixed to avoid dependency on API changes

jobs:
  headless-docs:
    # Build headless and docs
    runs-on: ubuntu-18.04
    env:
      OPEN3D_ML_ROOT: ${{ github.workspace }}/Open3D-ML
      DEVELOPER_BUILD: ${{ github.event.inputs.developer_build }}
    steps:
      - name: Checkout Open3D source code
        uses: actions/checkout@v2
        with:
          submodules: true

      - name: Checkout Open3D-ML source code
        uses: actions/checkout@v2
        with:
          repository: intel-isl/Open3D-ML
          path: ${{ env.OPEN3D_ML_ROOT }}

      - name: Setup cache
        uses: actions/cache@v2
        with:
          # Ref: https://github.com/apache/incubator-mxnet/pull/18459/files
          path: ~/.ccache
          # We include the commit sha in the cache key, as new cache entries are
          # only created if there is no existing entry for the key yet.
          key: ${{ runner.os }}-ccache-${{ github.sha }}
          # Restore any ccache cache entry, if none for
          # ${{ runner.os }}-ccache-${{ github.sha }} exists.
          # Common prefix will be used so that ccache can be used across commits.
          restore-keys: |
            ${{ runner.os }}-ccache
      - name: Set up Python version
        uses: conda-incubator/setup-miniconda@v1
        with:
          auto-update-conda: false
          python-version: 3.6
      - name: GCloud CLI setup
        uses: GoogleCloudPlatform/github-actions/setup-gcloud@master
        with:
          version: ${{ env.GCE_CLI_GHA_VERSION }}
          service_account_key: ${{ secrets.GCE_SA_KEY_DOCS_CI }}
          project_id: ${{ secrets.GCE_DOCS_PROJECT }}
          export_default_credentials: true

      - name: Install dependencies
        env:
          DEBIAN_FRONTEND: noninteractive
        run: |
          # Install Kinect k4a package
          curl https://packages.microsoft.com/keys/microsoft.asc | sudo apt-key add -
          sudo apt-add-repository --yes https://packages.microsoft.com/ubuntu/18.04/prod
          # Accept EULA using a temporary workaround
          # https://github.com/microsoft/Azure-Kinect-Sensor-SDK/issues/1190#issuecomment-618473882
          echo 'libk4a1.4 libk4a1.4/accepted-eula-hash string 0f5d5c5de396e4fee4c0753a21fee0c1ed726cf0316204edda484f08cb266d76' \
            | sudo debconf-set-selections
          echo 'libk4a1.4 libk4a1.4/accept-eula boolean true' \
            | sudo debconf-set-selections
          sudo apt-get --yes install libk4a1.4 libk4a1.4-dev k4a-tools
          # Install ubuntu dependencie
          # Update cmake needed in Ubuntu 18.04
          sudo apt-key adv --fetch-keys https://apt.kitware.com/keys/kitware-archive-latest.asc
          sudo apt-add-repository --yes 'deb https://apt.kitware.com/ubuntu/ bionic main'
          ./util/install_deps_ubuntu.sh assume-yes
          sudo apt-get install --yes cmake
          sudo apt-get install --yes doxygen
          sudo apt-get install --yes texlive
          sudo apt-get install --yes texlive-latex-extra
          sudo apt-get install --yes ghostscript
          sudo apt-get install --yes pandoc
          sudo apt-get install --yes ccache
          ccache -M 100M  # See .github/workflows/readme.md for ccache strategy.
          # Install Python dependencies for building docs
          which python
          python -V
          python -m pip install -U -q wheel "sphinx==3.1.2" "sphinx-rtd-theme==0.5.0" "nbsphinx==0.7.1" "Pillow==7.2.0"
          # m2r needs a patch for sphinx 3
          # https://github.com/sphinx-doc/sphinx/issues/7420
          python -m pip install -U -q git+https://github.com/intel-isl/m2r@dev#egg=m2r
          # dependencies for building the ml ops
          python -m pip install -U -q "yapf==0.30.0" "tensorflow==2.3.0"
          python -m pip install -U -q "torch==1.6.0+cpu" -f https://download.pytorch.org/whl/torch_stable.html
          # Open3D-ML dependencies
          python -m pip install -r ${OPEN3D_ML_ROOT}/requirements.txt
      - name: Build docs
        run: |
          PATH=/usr/lib/ccache:$PATH
          ccache -s
          NPROC=$(nproc)
          echo NPROC=$NPROC
          mkdir build
          cd build
          if [[ "$DEVELOPER_BUILD" != "OFF" ]]; then # Validate input coming from GHA input field
            DEVELOPER_BUILD=ON
            DOC_ARGS=""
          else
            DOC_ARGS="--is_release"
            echo "Building docs for a new Open3D release"
          echo
          echo "Building Open3D with ENABLE_HEADLESS_RENDERING=ON for Jupyter notebooks"
          echo
          fi
          cmakeOptions=(-DDEVELOPER_BUILD="$DEVELOPER_BUILD"
                -DCMAKE_BUILD_TYPE=Release
                -DBUILD_JUPYTER_EXTENSION=ON
                -DWITH_OPENMP=ON
                -DBUILD_AZURE_KINECT=ON
                -DBUILD_TENSORFLOW_OPS=ON
                -DBUILD_PYTORCH_OPS=ON
                -DBUILD_RPC_INTERFACE=ON
                -DBUNDLE_OPEN3D_ML=ON
          )
          cmake "${cmakeOptions[@]}" \
                -DENABLE_HEADLESS_RENDERING=ON \
                -DBUILD_GUI=OFF \
                ..
          make install-pip-package -j$NPROC
          make -j$NPROC
          bin/GLInfo
          python -c "from open3d import *; import open3d; print(open3d)"
          cd ../docs # To Open3D/docs
          python make_docs.py $DOC_ARGS --clean_notebooks --execute_notebooks=always --pyapi_rst=never
          cd ../build
          echo
          echo "Building Open3D with BUILD_GUI=ON for visualization.{gui,rendering} documentation"
          echo
          cmake "${cmakeOptions[@]}" \
                -DENABLE_HEADLESS_RENDERING=OFF \
                -DBUILD_GUI=ON \
                ..
          make install-pip-package -j$NPROC
          make -j$NPROC
          bin/GLInfo || true  # Expect failure since HEADLESS_RENDERING=OFF
          python -c "from open3d import *; import open3d; print(open3d)"
          cd ../docs # To Open3D/docs
<<<<<<< HEAD
          python make_docs.py $DOC_ARGS  --pyapi_rst=always --execute_notebooks=never --sphinx --doxygen
=======
          python make_docs.py $DOC_ARGS --pyapi_rst=always --execute_notebooks=never --sphinx --doxygen
>>>>>>> 145d3b29
          ccache -s

      - name: Upload docs
        uses: actions/upload-artifact@v2
        with:
          name: open3d_docs
          path: docs/_out/html
          if-no-files-found: error

      - name: Deploy docs
        if: ${{ github.ref == 'refs/heads/master' }}
        run: |
          # Compress and upload the docs, only for master branch
          docs_out_dir="docs/_out" # Docs in ${docs_out_dir}/html
          tar_file="${{ github.sha }}.tar.gz"
          rm -rf ${tar_file}
          tar -C ${docs_out_dir} -czvf ${tar_file} html
          gsutil cp ${tar_file} gs://open3d-docs/${tar_file}
          echo "Download the docs at: https://storage.googleapis.com/open3d-docs/${tar_file}"<|MERGE_RESOLUTION|>--- conflicted
+++ resolved
@@ -152,11 +152,7 @@
           bin/GLInfo || true  # Expect failure since HEADLESS_RENDERING=OFF
           python -c "from open3d import *; import open3d; print(open3d)"
           cd ../docs # To Open3D/docs
-<<<<<<< HEAD
-          python make_docs.py $DOC_ARGS  --pyapi_rst=always --execute_notebooks=never --sphinx --doxygen
-=======
           python make_docs.py $DOC_ARGS --pyapi_rst=always --execute_notebooks=never --sphinx --doxygen
->>>>>>> 145d3b29
           ccache -s
 
       - name: Upload docs
