// ----------------------------------------------------------------------------
// -                        Open3D: www.open3d.org                            -
// ----------------------------------------------------------------------------
// The MIT License (MIT)
//
// Copyright (c) 2021 www.open3d.org
//
// Permission is hereby granted, free of charge, to any person obtaining a copy
// of this software and associated documentation files (the "Software"), to deal
// in the Software without restriction, including without limitation the rights
// to use, copy, modify, merge, publish, distribute, sublicense, and/or sell
// copies of the Software, and to permit persons to whom the Software is
// furnished to do so, subject to the following conditions:
//
// The above copyright notice and this permission notice shall be included in
// all copies or substantial portions of the Software.
//
// THE SOFTWARE IS PROVIDED "AS IS", WITHOUT WARRANTY OF ANY KIND, EXPRESS OR
// IMPLIED, INCLUDING BUT NOT LIMITED TO THE WARRANTIES OF MERCHANTABILITY,
// FITNESS FOR A PARTICULAR PURPOSE AND NONINFRINGEMENT. IN NO EVENT SHALL THE
// AUTHORS OR COPYRIGHT HOLDERS BE LIABLE FOR ANY CLAIM, DAMAGES OR OTHER
// LIABILITY, WHETHER IN AN ACTION OF CONTRACT, TORT OR OTHERWISE, ARISING
// FROM, OUT OF OR IN CONNECTION WITH THE SOFTWARE OR THE USE OR OTHER DEALINGS
// IN THE SOFTWARE.
// ----------------------------------------------------------------------------

#include <atomic>
#include <sstream>
#include <thread>

#include "open3d/Open3D.h"

using namespace open3d;
using namespace open3d::visualization;

// Tanglo colorscheme (see https://en.wikipedia.org/wiki/Tango_Desktop_Project)
static const Eigen::Vector3d kTangoOrange(0.961, 0.475, 0.000);
static const Eigen::Vector3d kTangoSkyBlueDark(0.125, 0.290, 0.529);

//------------------------------------------------------------------------------
class PropertyPanel : public gui::VGrid {
    using Super = gui::VGrid;

public:
    PropertyPanel(int spacing, int left_margin)
        : gui::VGrid(2, spacing, gui::Margins(left_margin, 0, 0, 0)) {
        default_label_color_ =
                std::make_shared<gui::Label>("temp")->GetTextColor();
    }

    void AddBool(const std::string& name,
                 std::atomic<bool>* bool_addr,
                 bool default_val,
                 const std::string& tooltip = "") {
        auto cb = std::make_shared<gui::Checkbox>("");
        cb->SetChecked(default_val);
        *bool_addr = default_val;
        cb->SetOnChecked([bool_addr, this](bool is_checked) {
            *bool_addr = is_checked;
            this->NotifyChanged();
        });
        auto label = std::make_shared<gui::Label>(name.c_str());
        label->SetTooltip(tooltip.c_str());
        AddChild(label);
        AddChild(cb);
    }

    void AddFloatSlider(const std::string& name,
                        std::atomic<double>* num_addr,
                        double default_val,
                        double min_val,
                        double max_val,
                        const std::string& tooltip = "") {
        auto s = std::make_shared<gui::Slider>(gui::Slider::DOUBLE);
        s->SetLimits(min_val, max_val);
        s->SetValue(default_val);
        *num_addr = default_val;
        s->SetOnValueChanged([num_addr, this](double new_val) {
            *num_addr = new_val;
            this->NotifyChanged();
        });
        auto label = std::make_shared<gui::Label>(name.c_str());
        label->SetTooltip(tooltip.c_str());
        AddChild(label);
        AddChild(s);
    }

    void AddIntSlider(const std::string& name,
                      std::atomic<int>* num_addr,
                      int default_val,
                      int min_val,
                      int max_val,
                      const std::string& tooltip = "") {
        auto s = std::make_shared<gui::Slider>(gui::Slider::INT);
        s->SetLimits(min_val, max_val);
        s->SetValue(default_val);
        *num_addr = default_val;
        s->SetOnValueChanged([num_addr, this](int new_val) {
            *num_addr = new_val;
            this->NotifyChanged();
        });
        auto label = std::make_shared<gui::Label>(name.c_str());
        label->SetTooltip(tooltip.c_str());
        AddChild(label);
        AddChild(s);
    }

    void AddValues(const std::string& name,
                   std::atomic<int>* idx_addr,
                   int default_idx,
                   std::vector<std::string> values,
                   const std::string& tooltip = "") {
        auto combo = std::make_shared<gui::Combobox>();
        for (auto& v : values) {
            combo->AddItem(v.c_str());
        }
        combo->SetSelectedIndex(default_idx);
        *idx_addr = default_idx;
        combo->SetOnValueChanged(
                [idx_addr, this](const char* new_value, int new_idx) {
                    *idx_addr = new_idx;
                    this->NotifyChanged();
                });
        auto label = std::make_shared<gui::Label>(name.c_str());
        label->SetTooltip(tooltip.c_str());
        AddChild(label);
        AddChild(combo);
    }

    void SetEnabled(bool enable) override {
        Super::SetEnabled(enable);
        for (auto child : GetChildren()) {
            child->SetEnabled(enable);
            auto label = std::dynamic_pointer_cast<gui::Label>(child);
            if (label) {
                if (enable) {
                    label->SetTextColor(default_label_color_);
                } else {
                    label->SetTextColor(gui::Color(0.5f, 0.5f, 0.5f, 1.0f));
                }
            }
        }
    }

    void SetOnChanged(std::function<void()> f) { on_changed_ = f; }

private:
    gui::Color default_label_color_;
    std::function<void()> on_changed_;

    void NotifyChanged() {
        if (on_changed_) {
            on_changed_();
        }
    }
};

//------------------------------------------------------------------------------
class ReconstructionWindow : public gui::Window {
    using Super = gui::Window;

public:
    ReconstructionWindow(const std::string& dataset_path,
                         const std::string& intrinsic_path,
                         const std::string& device,
                         gui::FontId monospace)
        : gui::Window("Open3D - Reconstruction", 1280, 800),
          dataset_path_(dataset_path),
          intrinsic_path_(intrinsic_path),
          device_str_(device),
          is_running_(false),
          is_started_(false),
          monospace_(monospace) {
        ////////////////////////////////////////
        /// General layout
        auto& theme = GetTheme();
        int em = theme.font_size;
        int spacing = int(std::round(0.25f * float(em)));
        int left_margin = em;
        int vspacing = int(std::round(0.5f * float(em)));
        gui::Margins margins(int(std::round(0.5f * float(em))));
        panel_ = std::make_shared<gui::Vert>(spacing, margins);
        widget3d_ = std::make_shared<gui::SceneWidget>();
        fps_panel_ = std::make_shared<gui::Vert>(spacing, margins);

        AddChild(panel_);
        AddChild(widget3d_);
        AddChild(fps_panel_);

        ////////////////////////////////////////
        /// Property panels
        fixed_props_ = std::make_shared<PropertyPanel>(spacing, left_margin);
        fixed_props_->AddIntSlider("Depth scale", &prop_values_.depth_scale,
                                   1000, 1, 5000,
                                   "Scale factor applied to the depth values "
                                   "from the depth image.");
        fixed_props_->AddFloatSlider("Voxel size", &prop_values_.voxel_size,
                                     3.0 / 512, 0.004, 0.01,
                                     "Voxel size for the TSDF voxel grid.");
        fixed_props_->AddIntSlider(
                "Block count", &prop_values_.bucket_count, 40000, 10000, 100000,
                "Number of estimated voxel blocks for spatial "
                "hashmap. Will be adapted dynamically, but "
                "may trigger memory issue during rehashing for large scenes.");
        fixed_props_->AddIntSlider(
                "Estimated points", &prop_values_.pointcloud_size, 6000000,
                500000, 8000000,
                "Estimated number of points in the point cloud; used to speed "
                "extraction of points into the 3D scene.");

        adjustable_props_ =
                std::make_shared<PropertyPanel>(spacing, left_margin);
        adjustable_props_->AddIntSlider(
                "Update interval", &prop_values_.surface_interval, 50, 1, 500,
                "The number of iterations between updating the 3D display.");

        adjustable_props_->AddFloatSlider("Depth max", &prop_values_.depth_max,
                                          3.0, 1.0, 5.0,
                                          "Maximum depth before point is "
                                          "discarded as part of background.");
        adjustable_props_->AddFloatSlider(
                "Depth diff", &prop_values_.depth_diff, 0.07, 0.03, 0.5,
                "Depth truncation to reject outlier correspondences in "
                "tracking.");
        adjustable_props_->AddBool("Update surface",
                                   &prop_values_.update_surface, true,
                                   "Update surface every several frames, "
                                   "determined by the update interval.");
        adjustable_props_->AddBool(
                "Raycast color", &prop_values_.raycast_color, true,
                "Enable bilinear interpolated color image for visualization.");

        panel_->AddChild(std::make_shared<gui::Label>("Starting settings"));
        panel_->AddChild(fixed_props_);
        panel_->AddFixed(vspacing);
        panel_->AddChild(
                std::make_shared<gui::Label>("Reconstruction settings"));
        panel_->AddChild(adjustable_props_);

        auto b = std::make_shared<gui::ToggleSwitch>("Resume/Pause");
        b->SetOnClicked([b, this](bool is_on) {
            if (!this->is_started_) {
                gui::Application::GetInstance().PostToMainThread(
                        this, [this]() {
                            int max_points = prop_values_.pointcloud_size;
                            t::geometry::PointCloud pcd_placeholder(
                                    core::Tensor({max_points, 3},
                                                 core::Dtype::Float32,
                                                 core::Device("CPU:0")));
                            // pcd_placeholder.SetPointColors(core::Tensor(
                            //         {max_points, 3}, core::Dtype::Float32,
                            //         core::Device("CPU:0")));

                            auto mat = rendering::Material();
                            mat.shader = "defaultUnlit";
                            mat.sRGB_vertex_color = true;
                            this->widget3d_->GetScene()
                                    ->GetScene()
                                    ->AddGeometry("points", pcd_placeholder,
                                                  mat);

                            this->trajectory_ = std::make_shared<
                                    camera::PinholeCameraTrajectory>();
                            float voxel_size = prop_values_.voxel_size;
                            this->model_ = std::make_shared<
                                    t::pipelines::voxelhashing::Model>(
                                    voxel_size, 0.04, 8,
                                    prop_values_.bucket_count,
                                    core::Tensor::Eye(4, core::Dtype::Float64,
                                                      core::Device("CPU:0")),
                                    core::Device(device_str_));
                            this->is_started_ = true;
                        });
            }
            this->is_running_ = !(this->is_running_);
            this->adjustable_props_->SetEnabled(true);
        });
        panel_->AddChild(b);
        panel_->AddFixed(vspacing);

        panel_->AddStretch();

        ////////////////////////////////////////
        /// Tabs
        gui::Margins tab_margins(0, int(std::round(0.5f * float(em))), 0, 0);
        auto tabs = std::make_shared<gui::TabControl>();
        panel_->AddChild(tabs);
        auto tab1 = std::make_shared<gui::Vert>(0, tab_margins);
        input_color_image_ = std::make_shared<gui::ImageWidget>();
        input_depth_image_ = std::make_shared<gui::ImageWidget>();
        tab1->AddChild(input_color_image_);
        tab1->AddFixed(vspacing);
        tab1->AddChild(input_depth_image_);
        tabs->AddTab("Input images", tab1);

        auto tab2 = std::make_shared<gui::Vert>(0, tab_margins);

        output_info_ = std::make_shared<gui::Label>("");
<<<<<<< HEAD
=======
        output_info_->SetFontId(monospace_);
>>>>>>> e77ec7e4
        raycast_color_image_ = std::make_shared<gui::ImageWidget>();
        raycast_depth_image_ = std::make_shared<gui::ImageWidget>();

        tab2->AddChild(raycast_color_image_);
        tab2->AddFixed(vspacing);
        tab2->AddChild(raycast_depth_image_);
        tabs->AddTab("Raycast images", tab2);

        auto tab3 = std::make_shared<gui::Vert>(0, tab_margins);
        tab3->AddChild(output_info_);
        tabs->AddTab("Info", tab3);

        widget3d_->SetScene(
                std::make_shared<rendering::Open3DScene>(GetRenderer()));

        output_fps_ = std::make_shared<gui::Label>("FPS: 0.0");
        fps_panel_->AddChild(output_fps_);

        is_done_ = false;
        SetOnClose([this]() {
            is_done_ = true;

            if (is_started_) {
                utility::LogInfo("Writing reconstruction to scene.ply...");
                auto pcd = model_->ExtractPointCloud(
                        prop_values_.pointcloud_size, 3.0);
                auto pcd_legacy =
                        std::make_shared<open3d::geometry::PointCloud>(
                                pcd.ToLegacyPointCloud());
                io::WritePointCloud("scene.ply", *pcd_legacy);

                utility::LogInfo("Writing trajectory to trajectory.log...");
                io::WritePinholeCameraTrajectory("trajectory.log",
                                                 *trajectory_);
            }
            return true;  // false would cancel the close
        });
        update_thread_ = std::thread([this]() { this->UpdateMain(); });
    }

    ~ReconstructionWindow() { update_thread_.join(); }

    void Layout(const gui::LayoutContext& context) override {
        int em = context.theme.font_size;
        int panel_width = 20 * em;
        // The usable part of the window may not be the full size if there
        // is a menu.
        auto content_rect = GetContentRect();
        panel_->SetFrame(gui::Rect(content_rect.x, content_rect.y, panel_width,
                                   content_rect.height));
        int x = panel_->GetFrame().GetRight();
        widget3d_->SetFrame(gui::Rect(x, content_rect.y,
                                      content_rect.GetRight() - x,
                                      content_rect.height));

        int fps_panel_width = 7 * em;
        int fps_panel_height = 2 * em;
        fps_panel_->SetFrame(
                gui::Rect(content_rect.GetRight() - fps_panel_width,
                          content_rect.y, fps_panel_width, fps_panel_height));

        // Now that all the children are sized correctly, we can super to
        // layout all their children.
        Super::Layout(context);
    }

    void SetInfo(const std::string& output) {
        output_info_->SetText(output.c_str());
    }
    void SetFPS(const std::string& output) {
        output_fps_->SetText(output.c_str());
    }

protected:
    std::string dataset_path_;
    std::string intrinsic_path_;
    std::string device_str_;

    // General logic
    std::atomic<bool> is_running_;
    std::atomic<bool> is_started_;
    std::atomic<bool> is_done_;

    // Panels and controls
    gui::FontId monospace_;
    std::shared_ptr<gui::Vert> panel_;
    std::shared_ptr<gui::Label> output_info_;
    std::shared_ptr<PropertyPanel> fixed_props_;
    std::shared_ptr<PropertyPanel> adjustable_props_;

    std::shared_ptr<gui::SceneWidget> widget3d_;

    std::shared_ptr<gui::Vert> fps_panel_;
    std::shared_ptr<gui::Label> output_fps_;

    // Images
    std::shared_ptr<gui::ImageWidget> input_color_image_;
    std::shared_ptr<gui::ImageWidget> input_depth_image_;
    std::shared_ptr<gui::ImageWidget> raycast_color_image_;
    std::shared_ptr<gui::ImageWidget> raycast_depth_image_;

    struct {
        std::atomic<int> surface_interval;
        std::atomic<int> pointcloud_size;
        std::atomic<int> depth_scale;
        std::atomic<int> bucket_count;
        std::atomic<double> voxel_size;
        std::atomic<double> depth_max;
        std::atomic<double> depth_diff;
        std::atomic<bool> raycast_color;
        std::atomic<bool> update_surface;
    } prop_values_;

    struct {
        std::mutex lock;
        t::geometry::PointCloud pcd;
    } surface_;
    std::atomic<bool> is_scene_updated_;

    std::shared_ptr<t::pipelines::voxelhashing::Model> model_;
    std::shared_ptr<camera::PinholeCameraTrajectory> trajectory_;
    std::thread update_thread_;

protected:
    std::pair<std::vector<std::string>, std::vector<std::string>>
    LoadFilenames() {
        std::vector<std::string> rgb_candidates{"color", "image", "rgb"};
        std::vector<std::string> rgb_files;

        // Load rgb
        for (auto rgb_candidate : rgb_candidates) {
            const std::string rgb_dir = dataset_path_ + "/" + rgb_candidate;
            utility::filesystem::ListFilesInDirectoryWithExtension(
                    rgb_dir, "jpg", rgb_files);
            if (rgb_files.size() != 0) break;
            utility::filesystem::ListFilesInDirectoryWithExtension(
                    rgb_dir, "png", rgb_files);
            if (rgb_files.size() != 0) break;
        }
        if (rgb_files.size() == 0) {
            utility::LogError(
                    "RGB images not found! Please ensure a folder named color, "
                    "image, or rgb is in {}",
                    dataset_path_);
        }

        const std::string depth_dir = dataset_path_ + "/depth";
        std::vector<std::string> depth_files;
        utility::filesystem::ListFilesInDirectoryWithExtension(depth_dir, "png",
                                                               depth_files);
        if (depth_files.size() == 0) {
            utility::LogError(
                    "Depth images not found! Please ensure a folder named "
                    "depth is in {}",
                    dataset_path_);
        }

        if (depth_files.size() != rgb_files.size()) {
            utility::LogError(
                    "Number of depth images ({}) and color image ({}) "
                    "mismatch!",
                    dataset_path_);
        }

        std::sort(rgb_files.begin(), rgb_files.end());
        std::sort(depth_files.begin(), depth_files.end());
        return std::make_pair(rgb_files, depth_files);
    }

    std::pair<core::Tensor, camera::PinholeCameraIntrinsic> LoadIntrinsics() {
        // Default
        camera::PinholeCameraIntrinsic intrinsic =
                camera::PinholeCameraIntrinsic(
                        camera::PinholeCameraIntrinsicParameters::
                                PrimeSenseDefault);
        if (intrinsic_path_.empty()) {
            utility::LogInfo("Using Primesense default intrinsics.");
        } else if (!io::ReadIJsonConvertible(intrinsic_path_, intrinsic)) {
            utility::LogWarning(
                    "Failed to load {}, using Primesense default intrinsics.",
                    intrinsic_path_);
        } else {
            utility::LogInfo("Loaded intrinsics from {}.", intrinsic_path_);
        }
        auto focal_length = intrinsic.GetFocalLength();
        auto principal_point = intrinsic.GetPrincipalPoint();
        core::Tensor intrinsic_t = core::Tensor::Init<double>(
                {{focal_length.first, 0, principal_point.first},
                 {0, focal_length.second, principal_point.second},
                 {0, 0, 1}});

        camera::PinholeCameraIntrinsic intrinsic_legacy(
                -1, -1, focal_length.first, focal_length.second,
                principal_point.first, principal_point.second);
        return std::make_pair(intrinsic_t, intrinsic_legacy);
    }

    // Note that we cannot update the GUI on this thread, we must post to
    // the main thread!
    void UpdateMain() {
        // Load files
        std::vector<std::string> rgb_files, depth_files;
        std::tie(rgb_files, depth_files) = LoadFilenames();

        // Load intrinsics (if provided)
        core::Tensor intrinsic_t;
        camera::PinholeCameraIntrinsic intrinsic_legacy;
        std::tie(intrinsic_t, intrinsic_legacy) = LoadIntrinsics();
        camera::PinholeCameraParameters traj_param;
        traj_param.intrinsic_ = intrinsic_legacy;

        // Only set at initialization
        float depth_scale = prop_values_.depth_scale;
        core::Tensor T_frame_to_model = core::Tensor::Eye(
                4, core::Dtype::Float64, core::Device("CPU:0"));
        core::Device device(device_str_);

        t::geometry::Image ref_depth =
                *t::io::CreateImageFromFile(depth_files[0]);
        t::geometry::Image ref_color =
                *t::io::CreateImageFromFile(rgb_files[0]);

        t::pipelines::voxelhashing::Frame input_frame(
                ref_depth.GetRows(), ref_depth.GetCols(), intrinsic_t, device);
        t::pipelines::voxelhashing::Frame raycast_frame(
                ref_depth.GetRows(), ref_depth.GetCols(), intrinsic_t, device);

        // Odometry
        auto traj = std::make_shared<geometry::LineSet>();
        auto frustum = std::make_shared<geometry::LineSet>();
        auto color = std::make_shared<geometry::Image>();
        auto depth_colored = std::make_shared<geometry::Image>();

        auto raycast_color = std::make_shared<geometry::Image>();
        auto raycast_depth_colored = std::make_shared<geometry::Image>();

        is_scene_updated_ = false;

        color = std::make_shared<open3d::geometry::Image>(
                ref_color.ToLegacyImage());
        depth_colored = std::make_shared<open3d::geometry::Image>(
                ref_depth
                        .ColorizeDepth(depth_scale, 0.3, prop_values_.depth_max)
                        .ToLegacyImage());

        raycast_color = std::make_shared<geometry::Image>(
                t::geometry::Image(
                        core::Tensor::Zeros(
                                {ref_depth.GetRows(), ref_depth.GetCols(), 3},
                                core::Dtype::UInt8, core::Device("CPU:0")))
                        .ToLegacyImage());
        raycast_depth_colored = std::make_shared<geometry::Image>(
                t::geometry::Image(
                        core::Tensor::Zeros(
                                {ref_depth.GetRows(), ref_depth.GetCols(), 3},
                                core::Dtype::UInt8, core::Device("CPU:0")))
                        .ToLegacyImage());

        // Add placeholder in case color raycast is disabled in the beginning.
        raycast_frame.SetData(
                "color", core::Tensor::Zeros(
                                 {ref_depth.GetRows(), ref_depth.GetCols(), 3},
                                 core::Dtype::UInt8, core::Device("CPU:0")));

        // Render once to refresh
        gui::Application::GetInstance().PostToMainThread(
                this, [this, color, depth_colored, raycast_color,
                       raycast_depth_colored]() {
                    this->input_color_image_->UpdateImage(color);
                    this->input_depth_image_->UpdateImage(depth_colored);
                    this->raycast_color_image_->UpdateImage(raycast_color);
                    this->raycast_depth_image_->UpdateImage(
                            raycast_depth_colored);
                    this->SetNeedsLayout();  // size of image changed

                    geometry::AxisAlignedBoundingBox bbox(
                            Eigen::Vector3d(-5, -5, -5),
                            Eigen::Vector3d(5, 5, 5));
                    auto center = bbox.GetCenter().cast<float>();
                    this->widget3d_->SetupCamera(60, bbox, center);
                    this->widget3d_->LookAt(center,
                                            center - Eigen::Vector3f{0, 1, 3},
                                            {0.0f, -1.0f, 0.0f});
                });

        Eigen::IOFormat CleanFmt(Eigen::StreamPrecision, 0, ", ", "\n", "[",
                                 "]");

        const int fps_interval_len = 30;
        double time_interval = 0;
        size_t idx = 0;

        utility::Timer timer;
        timer.Start();
        while (!is_done_) {
            float depth_scale = prop_values_.depth_scale;

            if (!is_started_ || !is_running_) {
                // If we aren't running, sleep a little bit so that we don't
                // use 100% of the CPU just checking if we need to run.
                std::this_thread::sleep_for(std::chrono::milliseconds(50));
                continue;
            }

            // Input
            t::geometry::Image input_depth =
                    *t::io::CreateImageFromFile(depth_files[idx]);
            t::geometry::Image input_color =
                    *t::io::CreateImageFromFile(rgb_files[idx]);
            input_frame.SetDataFromImage("depth", input_depth);
            input_frame.SetDataFromImage("color", input_color);

            bool tracking_success = true;
            if (idx > 0) {
                auto result = model_->TrackFrameToModel(
                        input_frame, raycast_frame, depth_scale,
                        prop_values_.depth_max, prop_values_.depth_diff);

                core::Tensor translation =
                        result.transformation_.Slice(0, 0, 3).Slice(1, 3, 4);
                double translation_norm = std::sqrt(
                        (translation * translation).Sum({0, 1}).Item<double>());
                if (result.fitness_ >= 0.1 && translation_norm < 0.15) {
                    T_frame_to_model =
                            T_frame_to_model.Matmul(result.transformation_);
                } else {  // Don't update
                    tracking_success = false;
                    utility::LogWarning(
                            "Tracking failed for frame {}, fitness: {:.3f}, "
                            "translation: {:.3f}. Using previous frame's "
                            "pose.",
                            idx, result.fitness_, translation_norm);
                }
            }

            // Integrate
            model_->UpdateFramePose(idx, T_frame_to_model);
            if (tracking_success) {
                model_->Integrate(input_frame, depth_scale,
                                  prop_values_.depth_max);
            }
            model_->SynthesizeModelFrame(raycast_frame, depth_scale, 0.1,
                                         prop_values_.depth_max,
                                         prop_values_.raycast_color);

            auto K_eigen = open3d::core::eigen_converter::TensorToEigenMatrixXd(
                    intrinsic_t);
            auto T_eigen = open3d::core::eigen_converter::TensorToEigenMatrixXd(
                    T_frame_to_model);
            traj_param.extrinsic_ = T_eigen;
            trajectory_->parameters_.push_back(traj_param);

            std::stringstream info, fps;
<<<<<<< HEAD
=======
            info.setf(std::ios::fixed, std::ios::floatfield);
            info.precision(4);
>>>>>>> e77ec7e4
            info << fmt::format("Frame {}/{}\n\n", idx, rgb_files.size());

            info << "Transformation:\n";
            info << T_eigen.format(CleanFmt) << "\n\n";

            info << fmt::format("Active voxel blocks: {}/{}\n",
                                model_->GetHashmap().Size(),
                                model_->GetHashmap().GetCapacity());
            {
                std::lock_guard<std::mutex> locker(surface_.lock);
                int64_t len = surface_.pcd.HasPoints()
                                      ? surface_.pcd.GetPoints().GetLength()
                                      : 0;
                info << fmt::format("Surface points: {}/{}\n", len,
                                    prop_values_.pointcloud_size)
                     << "\n";
            }

            if (idx % fps_interval_len == 0) {
                timer.Stop();
                time_interval = timer.GetDuration();
                timer.Start();
            }
            std::string fps_str =
                    fmt::format("FPS: {:.3f}\n",
                                1000.0 / (time_interval / fps_interval_len));
            info << fps_str;
            fps << fps_str;

            traj->points_.push_back(T_eigen.block<3, 1>(0, 3));
            if (traj->points_.size() > 1) {
                int n = traj->points_.size();
                traj->lines_.push_back({n - 1, n - 2});
                traj->colors_.push_back(kTangoSkyBlueDark);
            }

            frustum = open3d::geometry::LineSet::CreateCameraVisualization(
                    color->width_, color->height_, K_eigen, T_eigen.inverse(),
                    0.2);
            frustum->PaintUniformColor(kTangoOrange);

            // TODO: update support for timages-image conversion
            color = std::make_shared<open3d::geometry::Image>(
                    input_frame.GetDataAsImage("color").ToLegacyImage());
            depth_colored = std::make_shared<open3d::geometry::Image>(
                    input_frame.GetDataAsImage("depth")
                            .ColorizeDepth(depth_scale, 0.3,
                                           prop_values_.depth_max)
                            .ToLegacyImage());

            if (prop_values_.raycast_color) {
                raycast_color = std::make_shared<open3d::geometry::Image>(
                        raycast_frame.GetDataAsImage("color")
                                .To(core::Dtype::UInt8, false, 255.0f)
                                .ToLegacyImage());
            }

            raycast_depth_colored = std::make_shared<open3d::geometry::Image>(
                    raycast_frame.GetDataAsImage("depth")
                            .ColorizeDepth(depth_scale, 0.3,
                                           prop_values_.depth_max)
                            .ToLegacyImage());

            // Extract surface on demand (do before we increment idx, so that
            // we see something immediately, on interation 0)
            if ((prop_values_.update_surface &&
                 idx % static_cast<int>(prop_values_.surface_interval) == 0) ||
                idx == depth_files.size() - 1) {
                std::lock_guard<std::mutex> locker(surface_.lock);
                surface_.pcd =
                        model_->ExtractPointCloud(prop_values_.pointcloud_size,
                                                  std::min<float>(idx, 3.0f))
                                .CPU();
                is_scene_updated_ = true;
            }

            gui::Application::GetInstance().PostToMainThread(
                    this, [this, color, depth_colored, raycast_color,
                           raycast_depth_colored, traj, frustum,
                           info = info.str(), fps = fps.str()]() {
                        // Disable depth_scale and pcd buffer size change
                        this->fixed_props_->SetEnabled(false);

                        this->raycast_color_image_->SetVisible(
                                this->prop_values_.raycast_color);

                        this->SetInfo(info);
                        this->SetFPS(fps);
                        this->input_color_image_->UpdateImage(color);
                        this->input_depth_image_->UpdateImage(depth_colored);

                        if (prop_values_.raycast_color) {
                            this->raycast_color_image_->UpdateImage(
                                    raycast_color);
                        }
                        this->raycast_depth_image_->UpdateImage(
                                raycast_depth_colored);

                        this->widget3d_->GetScene()->RemoveGeometry("frustum");
                        auto mat = rendering::Material();
                        mat.shader = "unlitLine";
                        mat.line_width = 5.0f;
                        this->widget3d_->GetScene()->AddGeometry(
                                "frustum", frustum.get(), mat);

                        if (traj->points_.size() > 1) {
                            // 1) Add geometry once w/ max size
                            // 2) Update geometry
                            // TPointCloud
                            this->widget3d_->GetScene()->RemoveGeometry(
                                    "trajectory");
                            auto mat = rendering::Material();
                            mat.shader = "unlitLine";
                            mat.line_width = 5.0f;
                            this->widget3d_->GetScene()->AddGeometry(
                                    "trajectory", traj.get(), mat);
                        }

                        if (is_scene_updated_) {
                            using namespace rendering;
                            std::lock_guard<std::mutex> locker(surface_.lock);
                            if (surface_.pcd.HasPoints()
                                // && surface_.pcd.HasPointColors()
                            ) {
                                auto* scene =
                                        this->widget3d_->GetScene()->GetScene();

                                scene->UpdateGeometry(
                                        "points", surface_.pcd,
                                        Scene::kUpdatePointsFlag
                                        //| Scene::kUpdateColorsFlag
                                );
                            }
                            is_scene_updated_ = false;
                        }
                    });

            // Note that the user might have closed the window, in which case we
            // want to maintain a value of true.
            idx++;
            is_done_ = is_done_ | (idx >= depth_files.size());
        }
    }
};

//------------------------------------------------------------------------------
void PrintHelp() {
    using namespace open3d;

    PrintOpen3DVersion();
    // clang-format off
    utility::LogInfo("Usage:");
    utility::LogInfo("    > VoxelHashingGUI [dataset_path]");
    utility::LogInfo("      Given a sequence of RGBD images, reconstruct point cloud from color and depth images");
    utility::LogInfo("");
    utility::LogInfo("Basic options:");
    utility::LogInfo("    --voxel_size [=0.0058 (m)]");
    utility::LogInfo("    --intrinsic_path [camera_intrinsic.json]");
    utility::LogInfo("    --device [CUDA:0]");
    // clang-format on
    utility::LogInfo("");
}

int main(int argc, char* argv[]) {
    using namespace open3d;

    if (argc < 2 ||
        utility::ProgramOptionExistsAny(argc, argv, {"-h", "--help"})) {
        PrintHelp();
        return 1;
    }

    std::string dataset_path = argv[1];
    if (!utility::filesystem::DirectoryExists(dataset_path)) {
        utility::LogWarning(
                "Expected an existing directory, but {} does not exist.",
                dataset_path);
        return -1;
    }

    std::string intrinsic_path = utility::GetProgramOptionAsString(
            argc, argv, "--intrinsics_json", "");

    std::string device_code =
            utility::GetProgramOptionAsString(argc, argv, "--device", "CUDA:0");
    if (device_code != "CPU:0" && device_code != "CUDA:0") {
        utility::LogWarning(
                "Unrecognized device {}. Expecting CPU:0 or CUDA:0.",
                device_code);
        return -1;
    }
    utility::LogInfo("Using device {}.", device_code);

    auto& app = gui::Application::GetInstance();
    app.Initialize(argc, const_cast<const char**>(argv));
    auto mono =
            app.AddFont(gui::FontDescription(gui::FontDescription::MONOSPACE));
    app.AddWindow(std::make_shared<ReconstructionWindow>(
            dataset_path, intrinsic_path, device_code, mono));
    app.Run();
}<|MERGE_RESOLUTION|>--- conflicted
+++ resolved
@@ -296,10 +296,7 @@
         auto tab2 = std::make_shared<gui::Vert>(0, tab_margins);
 
         output_info_ = std::make_shared<gui::Label>("");
-<<<<<<< HEAD
-=======
         output_info_->SetFontId(monospace_);
->>>>>>> e77ec7e4
         raycast_color_image_ = std::make_shared<gui::ImageWidget>();
         raycast_depth_image_ = std::make_shared<gui::ImageWidget>();
 
@@ -653,11 +650,8 @@
             trajectory_->parameters_.push_back(traj_param);
 
             std::stringstream info, fps;
-<<<<<<< HEAD
-=======
             info.setf(std::ios::fixed, std::ios::floatfield);
             info.precision(4);
->>>>>>> e77ec7e4
             info << fmt::format("Frame {}/{}\n\n", idx, rgb_files.size());
 
             info << "Transformation:\n";
