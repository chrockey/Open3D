--- conflicted
+++ resolved
@@ -147,33 +147,6 @@
     "voxel_radius = o3d.utility.DoubleVector([0.04, 0.02, 0.01])\n",
     "\n",
     "current_transformation = np.identity(4)\n",
-<<<<<<< HEAD
-    "print(\"3. Colored point cloud registration\")\n",
-    "for scale in range(3):\n",
-    "    iter = max_iter[scale]\n",
-    "    radius = voxel_radius[scale]\n",
-    "    print([iter, radius, scale])\n",
-    "\n",
-    "    print(\"3-1. Downsample with a voxel size %.2f\" % radius)\n",
-    "    source_down = source.voxel_down_sample(radius)\n",
-    "    target_down = target.voxel_down_sample(radius)\n",
-    "\n",
-    "    print(\"3-2. Estimate normal.\")\n",
-    "    source_down.estimate_normals(\n",
-    "        o3d.geometry.KDTreeSearchParamHybrid(radius=radius * 2, max_nn=30))\n",
-    "    target_down.estimate_normals(\n",
-    "        o3d.geometry.KDTreeSearchParamHybrid(radius=radius * 2, max_nn=30))\n",
-    "\n",
-    "    print(\"3-3. Applying colored point cloud registration\")\n",
-    "    result_icp = o3d.pipelines.registration.registration_icp(\n",
-    "        source_down, target_down, radius, current_transformation,\n",
-    "        o3d.pipelines.registration.TransformationEstimationForColoredICP(),\n",
-    "        o3d.pipelines.registration.ICPConvergenceCriteria(relative_fitness=1e-6,\n",
-    "                                                          relative_rmse=1e-6,\n",
-    "                                                          max_iteration=iter))\n",
-    "    current_transformation = result_icp.transformation\n",
-    "    print(result_icp)\n",
-=======
     "criteria_list = [\n",
     "    o3d.pipelines.registration.ICPConvergenceCriteria(relative_fitness=1e-3,\n",
     "                                                      relative_rmse=1e-3,\n",
@@ -199,7 +172,6 @@
     "\n",
     "current_transformation = result_icp.transformation\n",
     "print(result_icp)\n",
->>>>>>> 8fc2669e
     "draw_registration_result_original_color(source, target,\n",
     "                                        result_icp.transformation)"
    ]
@@ -208,9 +180,6 @@
    "cell_type": "markdown",
    "metadata": {},
    "source": [
-<<<<<<< HEAD
-    "In total, 3 layers of multi-resolution point clouds are created with `voxel_down_sample`. Normals are computed with vertex normal estimation. The core registration function `registration_icp` with `TransformationEstimationForColoredICP` is called for each layer, from coarse to fine. `lambda_geometric` is an optional argument for `TransformationEstimationForColoredICP` that determines $\\lambda \\in [0, 1]$ in the overall energy $\\lambda E_{G} + (1-\\lambda) E_{C}$.\n",
-=======
     "### Depreciation Notice \n",
     "`registration_colored_icp` is depreciated, now `registration_icp` or `registration_multi_scale_icp` may be directly used with `TransformationEstimationForColoredICP` for `ColoredICP`."
    ]
@@ -220,7 +189,6 @@
    "metadata": {},
    "source": [
     "In total, 3 layers of multi-resolution point clouds are registered from coarse to fine with `registration_multi_scale_icp` with `TransformationEstimationForColoredICP`. `lambda_geometric` is an optional argument for `TransformationEstimationForColoredICP` that determines $\\lambda \\in [0, 1]$ in the overall energy $\\lambda E_{G} + (1-\\lambda) E_{C}$.\n",
->>>>>>> 8fc2669e
     "\n",
     "The output is a tight alignment of the two point clouds. Notice the green triangles on the wall."
    ]
