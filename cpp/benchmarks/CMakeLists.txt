--- conflicted
+++ resolved
@@ -39,11 +39,8 @@
 
 set(BENCHMARK_SOURCE_FILES
     core/Reduction.cpp
-<<<<<<< HEAD
     core/NearestNeighborSearch.cpp
-=======
     core/Hashmap.cpp
->>>>>>> 4950cb46
     geometry/KDTreeFlann.cpp
     geometry/SamplePoints.cpp
     io/PointCloudIO.cpp
