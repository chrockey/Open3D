--- conflicted
+++ resolved
@@ -138,13 +138,10 @@
     pybind_core_tensorlist(m_core);
     pybind_core_linalg(m_core);
     pybind_core_kernel(m_core);
-<<<<<<< HEAD
     pybind_core_hashmap(m_core);
-=======
 
     // opn3d::core::nns namespace.
     nns::pybind_core_nns(m_core);
->>>>>>> e3f0edb6
 }
 
 }  // namespace core
