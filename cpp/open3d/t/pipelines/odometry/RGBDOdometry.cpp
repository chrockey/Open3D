--- conflicted
+++ resolved
@@ -448,10 +448,6 @@
     int inlier_count;
     kernel::odometry::ComputePosePointToPlane(
             source_vertex_map, target_vertex_map, target_normal_map, intrinsics,
-<<<<<<< HEAD
-            init_source_to_target, se3_delta, residual, depth_diff);
-    return pipelines::kernel::PoseToTransformation(se3_delta);
-=======
             init_source_to_target, se3_delta, inlier_residual, inlier_count,
             depth_diff);
 
@@ -460,7 +456,6 @@
             inlier_residual / inlier_count,
             double(inlier_count) / double(source_vertex_map.GetShape()[0] *
                                           source_vertex_map.GetShape()[1]));
->>>>>>> d0f90c24
 }
 
 OdometryResult ComputePoseIntensity(const core::Tensor& source_depth,
