// ----------------------------------------------------------------------------
// -                        Open3D: www.open3d.org                            -
// ----------------------------------------------------------------------------
// The MIT License (MIT)
//
// Copyright (c) 2018-2021 www.open3d.org
//
// Permission is hereby granted, free of charge, to any person obtaining a copy
// of this software and associated documentation files (the "Software"), to deal
// in the Software without restriction, including without limitation the rights
// to use, copy, modify, merge, publish, distribute, sublicense, and/or sell
// copies of the Software, and to permit persons to whom the Software is
// furnished to do so, subject to the following conditions:
//
// The above copyright notice and this permission notice shall be included in
// all copies or substantial portions of the Software.
//
// THE SOFTWARE IS PROVIDED "AS IS", WITHOUT WARRANTY OF ANY KIND, EXPRESS OR
// IMPLIED, INCLUDING BUT NOT LIMITED TO THE WARRANTIES OF MERCHANTABILITY,
// FITNESS FOR A PARTICULAR PURPOSE AND NONINFRINGEMENT. IN NO EVENT SHALL THE
// AUTHORS OR COPYRIGHT HOLDERS BE LIABLE FOR ANY CLAIM, DAMAGES OR OTHER
// LIABILITY, WHETHER IN AN ACTION OF CONTRACT, TORT OR OTHERWISE, ARISING
// FROM, OUT OF OR IN CONNECTION WITH THE SOFTWARE OR THE USE OR OTHER DEALINGS
// IN THE SOFTWARE.
// ----------------------------------------------------------------------------

#include "open3d/t/pipelines/registration/TransformationEstimation.h"

#include "open3d/t/pipelines/kernel/ComputeTransform.h"
#include "open3d/t/pipelines/kernel/TransformationConverter.h"

namespace open3d {
namespace t {
namespace pipelines {
namespace registration {

double TransformationEstimationPointToPoint::ComputeRMSE(
        const geometry::PointCloud &source,
        const geometry::PointCloud &target,
        const core::Tensor &correspondences) const {
    core::Device device = source.GetDevice();

    target.GetPoints().AssertDtype(source.GetPoints().GetDtype());
    if (target.GetDevice() != device) {
        utility::LogError(
                "Target Pointcloud device {} != Source Pointcloud's device {}.",
                target.GetDevice().ToString(), device.ToString());
    }

    // TODO: Optimise using kernel.
    core::Tensor valid = correspondences.Ne(-1).Reshape({-1});
    core::Tensor neighbour_indices =
            correspondences.IndexGet({valid}).Reshape({-1});
    core::Tensor source_points_indexed = source.GetPoints().IndexGet({valid});
    core::Tensor target_points_indexed =
            target.GetPoints().IndexGet({neighbour_indices});

    core::Tensor error_t = (source_points_indexed - target_points_indexed);
    error_t.Mul_(error_t);
    double error = error_t.Sum({0, 1}).To(core::Dtype::Float64).Item<double>();
    return std::sqrt(error /
                     static_cast<double>(neighbour_indices.GetLength()));
}

core::Tensor TransformationEstimationPointToPoint::ComputeTransformation(
        const geometry::PointCloud &source,
        const geometry::PointCloud &target,
<<<<<<< HEAD
        const core::Tensor &correspondences,
        int &inlier_cout) const {
=======
        const core::Tensor &correspondences) const {
>>>>>>> 745bc82f
    core::Device device = source.GetDevice();

    if (target.GetDevice() != device) {
        utility::LogError(
                "Target Pointcloud device {} != Source Pointcloud's device {}.",
                target.GetDevice().ToString(), device.ToString());
    }

    core::Tensor R, t;
    std::tie(R, t) = pipelines::kernel::ComputeRtPointToPoint(
            source.GetPoints(), target.GetPoints(), correspondences,
            inlier_cout);

    return t::pipelines::kernel::RtToTransformation(R, t);
}

double TransformationEstimationPointToPlane::ComputeRMSE(
        const geometry::PointCloud &source,
        const geometry::PointCloud &target,
        const core::Tensor &correspondences) const {
    core::Device device = source.GetDevice();

    target.GetPoints().AssertDtype(source.GetPoints().GetDtype());
    if (target.GetDevice() != device) {
        utility::LogError(
                "Target Pointcloud device {} != Source Pointcloud's device {}.",
                target.GetDevice().ToString(), device.ToString());
    }

    if (!target.HasPointNormals()) return 0.0;
    // TODO: Optimise using kernel.
    core::Tensor valid = correspondences.Ne(-1).Reshape({-1});
    core::Tensor neighbour_indices =
            correspondences.IndexGet({valid}).Reshape({-1});
    core::Tensor source_points_indexed = source.GetPoints().IndexGet({valid});
    core::Tensor target_points_indexed =
            target.GetPoints().IndexGet({neighbour_indices});
    core::Tensor target_normals_indexed =
            target.GetPointNormals().IndexGet({neighbour_indices});

    core::Tensor error_t = (source_points_indexed - target_points_indexed)
                                   .Mul_(target_normals_indexed);
    error_t.Mul_(error_t);
    double error = error_t.Sum({0, 1}).To(core::Dtype::Float64).Item<double>();
    return std::sqrt(error /
                     static_cast<double>(neighbour_indices.GetLength()));
}

core::Tensor TransformationEstimationPointToPlane::ComputeTransformation(
        const geometry::PointCloud &source,
        const geometry::PointCloud &target,
<<<<<<< HEAD
        const core::Tensor &correspondences,
        int &inlier_cout) const {
=======
        const core::Tensor &correspondences) const {
>>>>>>> 745bc82f
    core::Device device = source.GetDevice();

    if (target.GetDevice() != device) {
        utility::LogError(
                "Target Pointcloud device {} != Source Pointcloud's device {}.",
                target.GetDevice().ToString(), device.ToString());
    }

    // Get pose {6} of type Float64 from correspondences indexed source and
    // target point cloud.
    core::Tensor pose = pipelines::kernel::ComputePosePointToPlane(
            source.GetPoints(), target.GetPoints(), target.GetPointNormals(),
<<<<<<< HEAD
            correspondences, inlier_cout, this->kernel_);
=======
            correspondences, this->kernel_);
>>>>>>> 745bc82f

    // Get transformation {4,4} of type Float64 from pose {6}.
    return pipelines::kernel::PoseToTransformation(pose);
}

double TransformationEstimationForColoredICP::ComputeRMSE(
        const geometry::PointCloud &source,
        const geometry::PointCloud &target,
        const core::Tensor &correspondences) const {
    utility::LogError("Unimplemented.");
    return 0.0;
}

core::Tensor TransformationEstimationForColoredICP::ComputeTransformation(
        const geometry::PointCloud &source,
        const geometry::PointCloud &target,
        const core::Tensor &correspondences,
        int &inlier_cout) const {
    core::Device device = source.GetDevice();

    if (target.GetDevice() != device) {
        utility::LogError(
                "Target Pointcloud's device {} != Source Pointcloud's device "
                "{}.",
                target.GetDevice().ToString(), device.ToString());
    }

    if (!target.HasPointAttr("color_gradients") || !target.HasPointColors() ||
        !target.HasPointNormals() || !source.HasPointColors()) {
        utility::LogError(
                "ColoredICP::ComputeTransform requires source pointcloud to "
                "have colors attributes and target pointcloud to have colors, "
                "normals, and color_gradients attributes.");
    }
    if (target.GetPointColors().GetDtype() != core::Dtype::Float32 ||
        source.GetPointColors().GetDtype() != core::Dtype::Float32) {
        utility::LogError(
                "Colors attributes of source and target pointcloud must be of "
                "Float32 type.");
    }

    // Get pose {6} of type Float64 from correspondences indexed source and
    // target point cloud.
    core::Tensor pose = pipelines::kernel::ComputePoseColoredICP(
            source.GetPoints(), source.GetPointColors(), target.GetPoints(),
            target.GetPointNormals(), target.GetPointColors(),
            target.GetPointAttr("color_gradients"), correspondences,
            inlier_cout, this->kernel_, this->lambda_geometric_);

    // Get transformation {4,4} of type Float64 from pose {6}.
    core::Tensor transform = pipelines::kernel::PoseToTransformation(pose);

    return transform;
}

}  // namespace registration
}  // namespace pipelines
}  // namespace t
}  // namespace open3d<|MERGE_RESOLUTION|>--- conflicted
+++ resolved
@@ -65,12 +65,7 @@
 core::Tensor TransformationEstimationPointToPoint::ComputeTransformation(
         const geometry::PointCloud &source,
         const geometry::PointCloud &target,
-<<<<<<< HEAD
-        const core::Tensor &correspondences,
-        int &inlier_cout) const {
-=======
         const core::Tensor &correspondences) const {
->>>>>>> 745bc82f
     core::Device device = source.GetDevice();
 
     if (target.GetDevice() != device) {
@@ -81,8 +76,7 @@
 
     core::Tensor R, t;
     std::tie(R, t) = pipelines::kernel::ComputeRtPointToPoint(
-            source.GetPoints(), target.GetPoints(), correspondences,
-            inlier_cout);
+            source.GetPoints(), target.GetPoints(), correspondences);
 
     return t::pipelines::kernel::RtToTransformation(R, t);
 }
@@ -122,12 +116,7 @@
 core::Tensor TransformationEstimationPointToPlane::ComputeTransformation(
         const geometry::PointCloud &source,
         const geometry::PointCloud &target,
-<<<<<<< HEAD
-        const core::Tensor &correspondences,
-        int &inlier_cout) const {
-=======
         const core::Tensor &correspondences) const {
->>>>>>> 745bc82f
     core::Device device = source.GetDevice();
 
     if (target.GetDevice() != device) {
@@ -140,11 +129,7 @@
     // target point cloud.
     core::Tensor pose = pipelines::kernel::ComputePosePointToPlane(
             source.GetPoints(), target.GetPoints(), target.GetPointNormals(),
-<<<<<<< HEAD
-            correspondences, inlier_cout, this->kernel_);
-=======
             correspondences, this->kernel_);
->>>>>>> 745bc82f
 
     // Get transformation {4,4} of type Float64 from pose {6}.
     return pipelines::kernel::PoseToTransformation(pose);
