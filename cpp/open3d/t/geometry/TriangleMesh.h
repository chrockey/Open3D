--- conflicted
+++ resolved
@@ -373,12 +373,6 @@
     core::Device GetDevice() const { return device_; }
 
     /// Create a TriangleMesh from a legacy Open3D TriangleMesh.
-<<<<<<< HEAD
-    static TriangleMesh FromLegacyTrangleMesh(
-            const open3d::geometry::TriangleMesh &mesh_legacy,
-            core::Dtype vertex_dtype = core::Dtype::Float32,
-            core::Dtype triangle_dtype = core::Dtype::Int64,
-=======
     /// \param mesh_legacy Legacy Open3D TriangleMesh.
     /// \param float_dtype Float32 or Float64, used to store floating point
     /// values, e.g. vertices, normals, colors.
@@ -389,7 +383,6 @@
             const open3d::geometry::TriangleMesh &mesh_legacy,
             core::Dtype float_dtype = core::Dtype::Float32,
             core::Dtype int_dtype = core::Dtype::Int64,
->>>>>>> 43831c71
             const core::Device &device = core::Device("CPU:0"));
 
     /// Convert to a legacy Open3D TriangleMesh.
