// ----------------------------------------------------------------------------
// -                        Open3D: www.open3d.org                            -
// ----------------------------------------------------------------------------
// The MIT License (MIT)
//
// Copyright (c) 2018 www.open3d.org
//
// Permission is hereby granted, free of charge, to any person obtaining a copy
// of this software and associated documentation files (the "Software"), to deal
// in the Software without restriction, including without limitation the rights
// to use, copy, modify, merge, publish, distribute, sublicense, and/or sell
// copies of the Software, and to permit persons to whom the Software is
// furnished to do so, subject to the following conditions:
//
// The above copyright notice and this permission notice shall be included in
// all copies or substantial portions of the Software.
//
// THE SOFTWARE IS PROVIDED "AS IS", WITHOUT WARRANTY OF ANY KIND, EXPRESS OR
// IMPLIED, INCLUDING BUT NOT LIMITED TO THE WARRANTIES OF MERCHANTABILITY,
// FITNESS FOR A PARTICULAR PURPOSE AND NONINFRINGEMENT. IN NO EVENT SHALL THE
// AUTHORS OR COPYRIGHT HOLDERS BE LIABLE FOR ANY CLAIM, DAMAGES OR OTHER
// LIABILITY, WHETHER IN AN ACTION OF CONTRACT, TORT OR OTHERWISE, ARISING
// FROM, OUT OF OR IN CONNECTION WITH THE SOFTWARE OR THE USE OR OTHER DEALINGS
// IN THE SOFTWARE.
// ----------------------------------------------------------------------------

#include "open3d/t/geometry/kernel/NPPImage.h"

#include <nppdefs.h>
#include <nppi.h>

#include "open3d/core/CUDAUtils.h"
#include "open3d/core/Dtype.h"
#include "open3d/core/ShapeUtil.h"
#include "open3d/core/Tensor.h"
#include "open3d/t/geometry/Image.h"
#include "open3d/utility/Console.h"

namespace open3d {
namespace t {
namespace geometry {
namespace npp {

void RGBToGray(const core::Tensor &src_im, core::Tensor &dst_im) {
    NppiSize size_ROI = {static_cast<int>(dst_im.GetShape(1)),
                         static_cast<int>(dst_im.GetShape(0))};

    auto dtype = src_im.GetDtype();
#define NPP_ARGS                                           \
    static_cast<const npp_dtype *>(src_im.GetDataPtr()),   \
            src_im.GetStride(0) * dtype.ByteSize(),        \
            static_cast<npp_dtype *>(dst_im.GetDataPtr()), \
            dst_im.GetStride(0) * dtype.ByteSize(), size_ROI
    if (dtype == core::Dtype::UInt8) {
        using npp_dtype = Npp8u;
        nppiRGBToGray_8u_C3C1R(NPP_ARGS);
    } else if (dtype == core::Dtype::UInt16) {
        using npp_dtype = Npp16u;
        nppiRGBToGray_16u_C3C1R(NPP_ARGS);
    } else if (dtype == core::Dtype::Float32) {
        using npp_dtype = Npp32f;
        nppiRGBToGray_32f_C3C1R(NPP_ARGS);
    } else {
        utility::LogError("npp::FilterGaussian(): Unspported dtype {}",
                          dtype.ToString());
    }
#undef NPP_ARGS
}

void Resize(const open3d::core::Tensor &src_im,
            open3d::core::Tensor &dst_im,
<<<<<<< HEAD
            int interp_type) {
=======
            t::geometry::Image::InterpType interp_type) {
>>>>>>> 5ef9a37f
    // Supported device and datatype checking happens in calling code and will
    // result in an exception if there are errors.
    NppiSize src_size = {static_cast<int>(src_im.GetShape(1)),
                         static_cast<int>(src_im.GetShape(0))};
    NppiRect src_roi = {0, 0, static_cast<int>(src_im.GetShape(1)),
                        static_cast<int>(src_im.GetShape(0))};

    // create struct with ROI size
    NppiSize dst_size = {static_cast<int>(dst_im.GetShape(1)),
                         static_cast<int>(dst_im.GetShape(0))};
    NppiRect dst_roi = {0, 0, static_cast<int>(dst_im.GetShape(1)),
                        static_cast<int>(dst_im.GetShape(0))};

<<<<<<< HEAD
    static const std::unordered_map<int, int> type_dict = {
            {Image::Nearest, NPPI_INTER_NN},
            {Image::Linear, NPPI_INTER_LINEAR},
            {Image::Cubic, NPPI_INTER_CUBIC},
            {Image::Lanczos, NPPI_INTER_LANCZOS},
            {Image::Super, NPPI_INTER_SUPER},
    };
=======
    static const std::unordered_map<t::geometry::Image::InterpType, int>
            type_dict = {
                    {t::geometry::Image::InterpType::Nearest, NPPI_INTER_NN},
                    {t::geometry::Image::InterpType::Linear, NPPI_INTER_LINEAR},
                    {t::geometry::Image::InterpType::Cubic, NPPI_INTER_CUBIC},
                    {t::geometry::Image::InterpType::Lanczos,
                     NPPI_INTER_LANCZOS},
                    {t::geometry::Image::InterpType::Super, NPPI_INTER_SUPER},
            };
>>>>>>> 5ef9a37f
    auto it = type_dict.find(interp_type);
    if (it == type_dict.end()) {
        utility::LogError("Invalid interpolation type {}.", interp_type);
    }
<<<<<<< HEAD
=======
    utility::LogInfo("Interpolation type = {}", it->second);
>>>>>>> 5ef9a37f

    auto dtype = src_im.GetDtype();
#define NPP_ARGS                                                       \
    static_cast<const npp_dtype *>(src_im.GetDataPtr()),               \
            src_im.GetStride(0) * dtype.ByteSize(), src_size, src_roi, \
            static_cast<npp_dtype *>(dst_im.GetDataPtr()),             \
            dst_im.GetStride(0) * dtype.ByteSize(), dst_size, dst_roi, \
            it->second

    if (dtype == core::Dtype::UInt8) {
        using npp_dtype = Npp8u;
        if (src_im.GetShape(2) == 1) {
            nppiResize_8u_C1R(NPP_ARGS);
        } else if (src_im.GetShape(2) == 3) {
            nppiResize_8u_C3R(NPP_ARGS);
        } else if (src_im.GetShape(2) == 4) {
            nppiResize_8u_C4R(NPP_ARGS);
        }
    } else if (dtype == core::Dtype::UInt16) {
        using npp_dtype = Npp16u;
        if (src_im.GetShape(2) == 1) {
            nppiResize_16u_C1R(NPP_ARGS);
        } else if (src_im.GetShape(2) == 3) {
            nppiResize_16u_C3R(NPP_ARGS);
        } else if (src_im.GetShape(2) == 4) {
            nppiResize_16u_C4R(NPP_ARGS);
        }
    } else if (dtype == core::Dtype::Float32) {
        using npp_dtype = Npp32f;
        if (src_im.GetShape(2) == 1) {
            nppiResize_32f_C1R(NPP_ARGS);
        } else if (src_im.GetShape(2) == 3) {
            nppiResize_32f_C3R(NPP_ARGS);
        } else if (src_im.GetShape(2) == 4) {
            nppiResize_32f_C4R(NPP_ARGS);
        }
    } else {
        utility::LogError("npp::Resize(): Unspported dtype {}",
                          dtype.ToString());
    }
#undef NPP_ARGS
}

void Dilate(const core::Tensor &src_im, core::Tensor &dst_im, int kernel_size) {
    // Supported device and datatype checking happens in calling code and will
    // result in an exception if there are errors.

    // Create mask.
    core::Tensor mask =
            core::Tensor::Ones(core::SizeVector{kernel_size, kernel_size, 1},
                               core::Dtype::UInt8, src_im.GetDevice());
    NppiSize mask_size = {kernel_size, kernel_size};

    NppiSize src_size = {static_cast<int>(src_im.GetShape(1)),
                         static_cast<int>(src_im.GetShape(0))};
    NppiPoint src_offset = {0, 0};

    // create struct with ROI size
    NppiSize size_ROI = {static_cast<int>(dst_im.GetShape(1)),
                         static_cast<int>(dst_im.GetShape(0))};
    NppiPoint anchor = {kernel_size / 2, kernel_size / 2};

    auto dtype = src_im.GetDtype();
#define NPP_ARGS                                                          \
    static_cast<const npp_dtype *>(src_im.GetDataPtr()),                  \
            src_im.GetStride(0) * dtype.ByteSize(), src_size, src_offset, \
            static_cast<npp_dtype *>(dst_im.GetDataPtr()),                \
            dst_im.GetStride(0) * dtype.ByteSize(), size_ROI,             \
            static_cast<const uint8_t *>(mask.GetDataPtr()), mask_size,   \
            anchor, NPP_BORDER_REPLICATE
    if (dtype == core::Dtype::Bool || dtype == core::Dtype::UInt8) {
        using npp_dtype = Npp8u;
        if (src_im.GetShape(2) == 1) {
            nppiDilateBorder_8u_C1R(NPP_ARGS);
        } else if (src_im.GetShape(2) == 3) {
            nppiDilateBorder_8u_C3R(NPP_ARGS);
        } else if (src_im.GetShape(2) == 4) {
            nppiDilateBorder_8u_C4R(NPP_ARGS);
        }
    } else if (dtype == core::Dtype::UInt16) {
        using npp_dtype = Npp16u;
        if (src_im.GetShape(2) == 1) {
            nppiDilateBorder_16u_C1R(NPP_ARGS);
        } else if (src_im.GetShape(2) == 3) {
            nppiDilateBorder_16u_C3R(NPP_ARGS);
        } else if (src_im.GetShape(2) == 4) {
            nppiDilateBorder_16u_C4R(NPP_ARGS);
        }
    } else if (dtype == core::Dtype::Float32) {
        using npp_dtype = Npp32f;
        if (src_im.GetShape(2) == 1) {
            nppiDilateBorder_32f_C1R(NPP_ARGS);
        } else if (src_im.GetShape(2) == 3) {
            nppiDilateBorder_32f_C3R(NPP_ARGS);
        } else if (src_im.GetShape(2) == 4) {
            nppiDilateBorder_32f_C4R(NPP_ARGS);
        }
    } else {
        utility::LogError("npp::Dilate(): Unspported dtype {}",
                          dtype.ToString());
    }
#undef NPP_ARGS
}

void Filter(const open3d::core::Tensor &src_im,
            open3d::core::Tensor &dst_im,
            const open3d::core::Tensor &kernel) {
    // Supported device and datatype checking happens in calling code and will
    // result in an exception if there are errors.
    NppiSize src_size = {static_cast<int>(src_im.GetShape(1)),
                         static_cast<int>(src_im.GetShape(0))};
    NppiPoint src_offset = {0, 0};

    // create struct with ROI size
    NppiSize size_ROI = {static_cast<int>(dst_im.GetShape(1)),
                         static_cast<int>(dst_im.GetShape(0))};

    // Generate separable kernel weights given the sigma value.
    NppiSize kernel_size = {static_cast<int>(kernel.GetShape()[0]),
                            static_cast<int>(kernel.GetShape()[1])};
    NppiPoint anchor = {static_cast<int>(kernel.GetShape()[0] / 2),
                        static_cast<int>(kernel.GetShape()[1] / 2)};

    // Filter in npp is Convolution, so we need to reverse all the entries.
    core::Tensor kernel_flipped = kernel.Reverse();
    const float *kernel_ptr =
            static_cast<const float *>(kernel_flipped.GetDataPtr());

    auto dtype = src_im.GetDtype();
#define NPP_ARGS                                                          \
    static_cast<const npp_dtype *>(src_im.GetDataPtr()),                  \
            src_im.GetStride(0) * dtype.ByteSize(), src_size, src_offset, \
            static_cast<npp_dtype *>(dst_im.GetDataPtr()),                \
            dst_im.GetStride(0) * dtype.ByteSize(), size_ROI, kernel_ptr, \
            kernel_size, anchor, NPP_BORDER_REPLICATE
    if (dtype == core::Dtype::UInt8) {
        using npp_dtype = Npp8u;
        if (src_im.GetShape(2) == 1) {
            nppiFilterBorder32f_8u_C1R(NPP_ARGS);
        } else if (src_im.GetShape(2) == 3) {
            nppiFilterBorder32f_8u_C3R(NPP_ARGS);
        } else if (src_im.GetShape(2) == 4) {
            nppiFilterBorder32f_8u_C4R(NPP_ARGS);
        }
    } else if (dtype == core::Dtype::UInt16) {
        using npp_dtype = Npp16u;
        if (src_im.GetShape(2) == 1) {
            nppiFilterBorder32f_16u_C1R(NPP_ARGS);
        } else if (src_im.GetShape(2) == 3) {
            nppiFilterBorder32f_16u_C3R(NPP_ARGS);
        } else if (src_im.GetShape(2) == 4) {
            nppiFilterBorder32f_16u_C4R(NPP_ARGS);
        }
    } else if (dtype == core::Dtype::Float32) {
        using npp_dtype = Npp32f;
        if (src_im.GetShape(2) == 1) {
            nppiFilterBorder_32f_C1R(NPP_ARGS);
        } else if (src_im.GetShape(2) == 3) {
            nppiFilterBorder_32f_C3R(NPP_ARGS);
        } else if (src_im.GetShape(2) == 4) {
            nppiFilterBorder_32f_C4R(NPP_ARGS);
        }
    } else {
        utility::LogError("npp::Filter(): Unspported dtype {}",
                          dtype.ToString());
    }
#undef NPP_ARGS
}

void FilterBilateral(const core::Tensor &src_im,
                     core::Tensor &dst_im,
                     int kernel_size,
                     float value_sigma,
<<<<<<< HEAD
                     float dist_sigma) {
=======
                     float distance_sigma) {
>>>>>>> 5ef9a37f
    // Supported device and datatype checking happens in calling code and will
    // result in an exception if there are errors.
    NppiSize src_size = {static_cast<int>(src_im.GetShape(1)),
                         static_cast<int>(src_im.GetShape(0))};
    NppiPoint src_offset = {0, 0};

    // create struct with ROI size
    NppiSize size_ROI = {static_cast<int>(dst_im.GetShape(1)),
                         static_cast<int>(dst_im.GetShape(0))};

    auto dtype = src_im.GetDtype();
#define NPP_ARGS                                                               \
    static_cast<const npp_dtype *>(src_im.GetDataPtr()),                       \
            src_im.GetStride(0) * dtype.ByteSize(), src_size, src_offset,      \
            static_cast<npp_dtype *>(dst_im.GetDataPtr()),                     \
            dst_im.GetStride(0) * dtype.ByteSize(), size_ROI, kernel_size / 2, \
<<<<<<< HEAD
            1, value_sigma *value_sigma, dist_sigma *dist_sigma,               \
=======
            1, value_sigma *value_sigma, distance_sigma *distance_sigma,       \
>>>>>>> 5ef9a37f
            NPP_BORDER_REPLICATE
    if (dtype == core::Dtype::UInt8) {
        using npp_dtype = Npp8u;
        if (src_im.GetShape(2) == 1) {
            nppiFilterBilateralGaussBorder_8u_C1R(NPP_ARGS);
        } else if (src_im.GetShape(2) == 3) {
            nppiFilterBilateralGaussBorder_8u_C3R(NPP_ARGS);
        }
    } else if (dtype == core::Dtype::UInt16) {
        using npp_dtype = Npp16u;
        if (src_im.GetShape(2) == 1) {
            nppiFilterBilateralGaussBorder_16u_C1R(NPP_ARGS);
        } else if (src_im.GetShape(2) == 3) {
            nppiFilterBilateralGaussBorder_16u_C3R(NPP_ARGS);
        }
    } else if (dtype == core::Dtype::Float32) {
        using npp_dtype = Npp32f;
        if (src_im.GetShape(2) == 1) {
            nppiFilterBilateralGaussBorder_32f_C1R(NPP_ARGS);
        } else if (src_im.GetShape(2) == 3) {
            nppiFilterBilateralGaussBorder_32f_C3R(NPP_ARGS);
        }
    } else {
        utility::LogError("npp::Filter(): Unspported dtype {}",
                          dtype.ToString());
    }
#undef NPP_ARGS
}

void FilterGaussian(const core::Tensor &src_im,
                    core::Tensor &dst_im,
                    int kernel_size,
                    float sigma) {
    // Generate separable kernel weights given the sigma value.
    core::Tensor dist =
            core::Tensor::Arange(static_cast<float>(-kernel_size / 2),
                                 static_cast<float>(kernel_size / 2 + 1), 1.0f,
                                 core::Dtype::Float32, src_im.GetDevice());
    core::Tensor logval = (dist * dist).Mul(-0.5f / (sigma * sigma));
    core::Tensor mask = logval.Exp();
    mask = mask / mask.Sum({0});
    mask = mask.View({kernel_size, 1});

    // Use the general Filter, as NPP Gaussian/GaussianAdvanced all return
    // inconsistent results.
    // Outer product
    core::Tensor kernel = mask.Matmul(mask.T()).Contiguous();
    return Filter(src_im, dst_im, kernel);
}

void FilterSobel(const core::Tensor &src_im,
                 core::Tensor &dst_im_dx,
                 core::Tensor &dst_im_dy,
                 int kernel_size) {
    // Supported device and datatype checking happens in calling code and will
    // result in an exception if there are errors.
    NppiSize src_size = {static_cast<int>(src_im.GetShape(1)),
                         static_cast<int>(src_im.GetShape(0))};
    NppiPoint src_offset = {0, 0};

    // create struct with ROI size
    NppiSize size_ROI = {static_cast<int>(dst_im_dx.GetShape(1)),
                         static_cast<int>(dst_im_dx.GetShape(0))};
    auto dtype = src_im.GetDtype();
    const static std::unordered_map<int, NppiMaskSize> kernel_size_dict = {
            {3, NPP_MASK_SIZE_3_X_3},
            {5, NPP_MASK_SIZE_5_X_5},
    };
    auto it = kernel_size_dict.find(kernel_size);
    if (it == kernel_size_dict.end()) {
        utility::LogError("Unsupported size {} for NPP FilterSobel",
                          kernel_size);
    }

    // Counterintuitive conventions: dy: Horizontal,  dx: Vertical.
    // Probable reason: dy detects horizontal edges, dx detects vertical edges.
#define NPP_ARGS_DX                                                       \
    static_cast<const npp_src_dtype *>(src_im.GetDataPtr()),              \
            src_im.GetStride(0) * dtype.ByteSize(), src_size, src_offset, \
            static_cast<npp_dst_dtype *>(dst_im_dx.GetDataPtr()),         \
            dst_im_dx.GetStride(0) * dst_im_dx.GetDtype().ByteSize(),     \
            size_ROI, it->second, NPP_BORDER_REPLICATE
#define NPP_ARGS_DY                                                       \
    static_cast<const npp_src_dtype *>(src_im.GetDataPtr()),              \
            src_im.GetStride(0) * dtype.ByteSize(), src_size, src_offset, \
            static_cast<npp_dst_dtype *>(dst_im_dy.GetDataPtr()),         \
            dst_im_dy.GetStride(0) * dst_im_dy.GetDtype().ByteSize(),     \
            size_ROI, it->second, NPP_BORDER_REPLICATE
    if (dtype == core::Dtype::UInt8) {
        using npp_src_dtype = Npp8u;
        using npp_dst_dtype = Npp16s;
        nppiFilterSobelVertBorder_8u16s_C1R(NPP_ARGS_DX);
        nppiFilterSobelHorizBorder_8u16s_C1R(NPP_ARGS_DY);
    } else if (dtype == core::Dtype::Float32) {
        using npp_src_dtype = Npp32f;
        using npp_dst_dtype = Npp32f;
        nppiFilterSobelVertMaskBorder_32f_C1R(NPP_ARGS_DX);
        nppiFilterSobelHorizMaskBorder_32f_C1R(NPP_ARGS_DY);
    } else {
        utility::LogError("npp::FilterSobel(): Unspported dtype {}",
                          dtype.ToString());
    }
#undef NPP_ARGS_DX
#undef NPP_ARGS_DY

<<<<<<< HEAD
    /// Fix CI for lower cuda versions -- NVIDIA has changed the sign without
    /// updating the documents.
=======
    // NPP uses a "right minus left" kernel in 10.2.
    // https://docs.nvidia.com/cuda/npp/group__image__filter__sobel__border.html
    // But it is observed to use "left minus right" in unit tests in 10.1.
    // We need to negate it in-place for lower versions.
    // TODO: this part is subject to changes given tests on more versions.
>>>>>>> 5ef9a37f
    int cuda_version;
    OPEN3D_CUDA_CHECK(cudaRuntimeGetVersion(&cuda_version));
    if (cuda_version < 10020) {
        dst_im_dx.Neg_();
    }
}
}  // namespace npp
}  // namespace geometry
}  // namespace t
}  // namespace open3d<|MERGE_RESOLUTION|>--- conflicted
+++ resolved
@@ -69,11 +69,7 @@
 
 void Resize(const open3d::core::Tensor &src_im,
             open3d::core::Tensor &dst_im,
-<<<<<<< HEAD
-            int interp_type) {
-=======
             t::geometry::Image::InterpType interp_type) {
->>>>>>> 5ef9a37f
     // Supported device and datatype checking happens in calling code and will
     // result in an exception if there are errors.
     NppiSize src_size = {static_cast<int>(src_im.GetShape(1)),
@@ -87,15 +83,6 @@
     NppiRect dst_roi = {0, 0, static_cast<int>(dst_im.GetShape(1)),
                         static_cast<int>(dst_im.GetShape(0))};
 
-<<<<<<< HEAD
-    static const std::unordered_map<int, int> type_dict = {
-            {Image::Nearest, NPPI_INTER_NN},
-            {Image::Linear, NPPI_INTER_LINEAR},
-            {Image::Cubic, NPPI_INTER_CUBIC},
-            {Image::Lanczos, NPPI_INTER_LANCZOS},
-            {Image::Super, NPPI_INTER_SUPER},
-    };
-=======
     static const std::unordered_map<t::geometry::Image::InterpType, int>
             type_dict = {
                     {t::geometry::Image::InterpType::Nearest, NPPI_INTER_NN},
@@ -105,15 +92,10 @@
                      NPPI_INTER_LANCZOS},
                     {t::geometry::Image::InterpType::Super, NPPI_INTER_SUPER},
             };
->>>>>>> 5ef9a37f
     auto it = type_dict.find(interp_type);
     if (it == type_dict.end()) {
         utility::LogError("Invalid interpolation type {}.", interp_type);
     }
-<<<<<<< HEAD
-=======
-    utility::LogInfo("Interpolation type = {}", it->second);
->>>>>>> 5ef9a37f
 
     auto dtype = src_im.GetDtype();
 #define NPP_ARGS                                                       \
@@ -287,11 +269,7 @@
                      core::Tensor &dst_im,
                      int kernel_size,
                      float value_sigma,
-<<<<<<< HEAD
-                     float dist_sigma) {
-=======
                      float distance_sigma) {
->>>>>>> 5ef9a37f
     // Supported device and datatype checking happens in calling code and will
     // result in an exception if there are errors.
     NppiSize src_size = {static_cast<int>(src_im.GetShape(1)),
@@ -308,11 +286,7 @@
             src_im.GetStride(0) * dtype.ByteSize(), src_size, src_offset,      \
             static_cast<npp_dtype *>(dst_im.GetDataPtr()),                     \
             dst_im.GetStride(0) * dtype.ByteSize(), size_ROI, kernel_size / 2, \
-<<<<<<< HEAD
-            1, value_sigma *value_sigma, dist_sigma *dist_sigma,               \
-=======
             1, value_sigma *value_sigma, distance_sigma *distance_sigma,       \
->>>>>>> 5ef9a37f
             NPP_BORDER_REPLICATE
     if (dtype == core::Dtype::UInt8) {
         using npp_dtype = Npp8u;
@@ -418,16 +392,11 @@
 #undef NPP_ARGS_DX
 #undef NPP_ARGS_DY
 
-<<<<<<< HEAD
-    /// Fix CI for lower cuda versions -- NVIDIA has changed the sign without
-    /// updating the documents.
-=======
     // NPP uses a "right minus left" kernel in 10.2.
     // https://docs.nvidia.com/cuda/npp/group__image__filter__sobel__border.html
     // But it is observed to use "left minus right" in unit tests in 10.1.
     // We need to negate it in-place for lower versions.
     // TODO: this part is subject to changes given tests on more versions.
->>>>>>> 5ef9a37f
     int cuda_version;
     OPEN3D_CUDA_CHECK(cudaRuntimeGetVersion(&cuda_version));
     if (cuda_version < 10020) {
