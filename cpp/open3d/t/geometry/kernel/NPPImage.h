// ----------------------------------------------------------------------------
// -                        Open3D: www.open3d.org                            -
// ----------------------------------------------------------------------------
// The MIT License (MIT)
//
// Copyright (c) 2018 www.open3d.org
//
// Permission is hereby granted, free of charge, to any person obtaining a copy
// of this software and associated documentation files (the "Software"), to deal
// in the Software without restriction, including without limitation the rights
// to use, copy, modify, merge, publish, distribute, sublicense, and/or sell
// copies of the Software, and to permit persons to whom the Software is
// furnished to do so, subject to the following conditions:
//
// The above copyright notice and this permission notice shall be included in
// all copies or substantial portions of the Software.
//
// THE SOFTWARE IS PROVIDED "AS IS", WITHOUT WARRANTY OF ANY KIND, EXPRESS OR
// IMPLIED, INCLUDING BUT NOT LIMITED TO THE WARRANTIES OF MERCHANTABILITY,
// FITNESS FOR A PARTICULAR PURPOSE AND NONINFRINGEMENT. IN NO EVENT SHALL THE
// AUTHORS OR COPYRIGHT HOLDERS BE LIABLE FOR ANY CLAIM, DAMAGES OR OTHER
// LIABILITY, WHETHER IN AN ACTION OF CONTRACT, TORT OR OTHERWISE, ARISING
// FROM, OUT OF OR IN CONNECTION WITH THE SOFTWARE OR THE USE OR OTHER DEALINGS
// IN THE SOFTWARE.
// ----------------------------------------------------------------------------
#pragma once

#ifdef BUILD_CUDA_MODULE
#include "open3d/core/Dtype.h"
#include "open3d/core/Tensor.h"
<<<<<<< HEAD
=======
#include "open3d/t/geometry/Image.h"

>>>>>>> 5ef9a37f
namespace open3d {
namespace t {
namespace geometry {
namespace npp {

void RGBToGray(const core::Tensor &src_im, core::Tensor &dst_im);

void Dilate(const open3d::core::Tensor &srcim,
            open3d::core::Tensor &dstim,
            int kernel_size);

void Resize(const open3d::core::Tensor &srcim,
            open3d::core::Tensor &dstim,
<<<<<<< HEAD
            int interp_type);
=======
            t::geometry::Image::InterpType interp_type);
>>>>>>> 5ef9a37f

void Filter(const open3d::core::Tensor &srcim,
            open3d::core::Tensor &dstim,
            const open3d::core::Tensor &kernel);

void FilterBilateral(const open3d::core::Tensor &srcim,
                     open3d::core::Tensor &dstim,
                     int kernel_size,
                     float value_sigma,
<<<<<<< HEAD
                     float dist_sigma);
=======
                     float distance_sigma);
>>>>>>> 5ef9a37f

void FilterGaussian(const open3d::core::Tensor &srcim,
                    open3d::core::Tensor &dstim,
                    int kernel_size,
                    float sigma);

void FilterSobel(const open3d::core::Tensor &srcim,
                 open3d::core::Tensor &dstim_dx,
                 open3d::core::Tensor &dstim_dy,
                 int kernel_size);
}  // namespace npp
}  // namespace geometry
}  // namespace t
}  // namespace open3d

#endif  // BUILD_CUDA_MODULE<|MERGE_RESOLUTION|>--- conflicted
+++ resolved
@@ -28,11 +28,8 @@
 #ifdef BUILD_CUDA_MODULE
 #include "open3d/core/Dtype.h"
 #include "open3d/core/Tensor.h"
-<<<<<<< HEAD
-=======
 #include "open3d/t/geometry/Image.h"
 
->>>>>>> 5ef9a37f
 namespace open3d {
 namespace t {
 namespace geometry {
@@ -46,11 +43,7 @@
 
 void Resize(const open3d::core::Tensor &srcim,
             open3d::core::Tensor &dstim,
-<<<<<<< HEAD
-            int interp_type);
-=======
             t::geometry::Image::InterpType interp_type);
->>>>>>> 5ef9a37f
 
 void Filter(const open3d::core::Tensor &srcim,
             open3d::core::Tensor &dstim,
@@ -60,11 +53,7 @@
                      open3d::core::Tensor &dstim,
                      int kernel_size,
                      float value_sigma,
-<<<<<<< HEAD
-                     float dist_sigma);
-=======
                      float distance_sigma);
->>>>>>> 5ef9a37f
 
 void FilterGaussian(const open3d::core::Tensor &srcim,
                     open3d::core::Tensor &dstim,
