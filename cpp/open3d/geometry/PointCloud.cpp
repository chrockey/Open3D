--- conflicted
+++ resolved
@@ -48,10 +48,7 @@
     points_.clear();
     normals_.clear();
     colors_.clear();
-<<<<<<< HEAD
     covariances_.clear();
-=======
->>>>>>> e15d5e01
     color_gradients_.clear();
     return *this;
 }
@@ -128,7 +125,6 @@
     } else {
         colors_.clear();
     }
-<<<<<<< HEAD
     if ((!HasPoints() || HasCovariances()) && cloud.HasCovariances()) {
         covariances_.resize(new_vert_num);
         for (int i = 0; i < add_vert_num; i++)
@@ -136,8 +132,6 @@
     } else {
         covariances_.clear();
     }
-=======
->>>>>>> e15d5e01
     if ((!HasPoints() || HasColorGradients()) && cloud.HasColorGradients()) {
         colors_.resize(new_vert_num);
 #pragma omp parallel for schedule(static)
@@ -185,10 +179,7 @@
                                               bool remove_infinite) {
     bool has_normal = HasNormals();
     bool has_color = HasColors();
-<<<<<<< HEAD
     bool has_covariance = HasCovariances();
-=======
->>>>>>> e15d5e01
     bool has_color_gradient = HasColorGradients();
     size_t old_point_num = points_.size();
     size_t k = 0;                                 // new index
@@ -203,10 +194,7 @@
             points_[k] = points_[i];
             if (has_normal) normals_[k] = normals_[i];
             if (has_color) colors_[k] = colors_[i];
-<<<<<<< HEAD
             if (has_covariance) covariances_[k] = covariances_[i];
-=======
->>>>>>> e15d5e01
             if (has_color_gradient) color_gradients_[k] = color_gradients_[i];
             k++;
         }
@@ -226,10 +214,7 @@
     auto output = std::make_shared<PointCloud>();
     bool has_normals = HasNormals();
     bool has_colors = HasColors();
-<<<<<<< HEAD
     bool has_covariance = HasCovariances();
-=======
->>>>>>> e15d5e01
     bool has_color_gradient = HasColorGradients();
 
     std::vector<bool> mask = std::vector<bool>(points_.size(), invert);
@@ -242,10 +227,7 @@
             output->points_.push_back(points_[i]);
             if (has_normals) output->normals_.push_back(normals_[i]);
             if (has_colors) output->colors_.push_back(colors_[i]);
-<<<<<<< HEAD
             if (has_covariance) output->covariances_.push_back(covariances_[i]);
-=======
->>>>>>> e15d5e01
             if (has_color_gradient)
                 output->color_gradients_.push_back(color_gradients_[i]);
         }
@@ -272,7 +254,6 @@
         if (cloud.HasColors()) {
             color_ += cloud.colors_[index];
         }
-<<<<<<< HEAD
         if (cloud.HasCovariances()) {
             covariance_ += cloud.covariances_[index];
             if (cloud.HasColorGradients()) {
@@ -280,12 +261,6 @@
             }
             num_of_points_++;
         }
-=======
-        if (cloud.HasColorGradients()) {
-            color_gradient_ += cloud.color_gradients_[index];
-        }
-        num_of_points_++;
->>>>>>> e15d5e01
     }
 
     Eigen::Vector3d GetAveragePoint() const {
@@ -301,12 +276,9 @@
         return color_ / double(num_of_points_);
     }
 
-<<<<<<< HEAD
     Eigen::Matrix3d GetAverageCovariance() const {
         return covariance_ / double(num_of_points_);
     }
-=======
->>>>>>> e15d5e01
     Eigen::Vector3d GetAverageColorGradient() const {
         return color_gradient_ / double(num_of_points_);
     }
@@ -316,10 +288,7 @@
     Eigen::Vector3d point_ = Eigen::Vector3d::Zero();
     Eigen::Vector3d normal_ = Eigen::Vector3d::Zero();
     Eigen::Vector3d color_ = Eigen::Vector3d::Zero();
-<<<<<<< HEAD
     Eigen::Matrix3d covariance_ = Eigen::Matrix3d::Zero();
-=======
->>>>>>> e15d5e01
     Eigen::Vector3d color_gradient_ = Eigen::Vector3d::Zero();
 };
 
@@ -420,13 +389,10 @@
         if (HasColors()) {
             output->colors_.push_back(accpoint.second.GetAverageColor());
         }
-<<<<<<< HEAD
         if (HasCovariances()) {
             output->covariances_.emplace_back(
                     accpoint.second.GetAverageCovariance());
         }
-=======
->>>>>>> e15d5e01
         if (HasColorGradients()) {
             output->color_gradients_.push_back(
                     accpoint.second.GetAverageColorGradient());
@@ -495,13 +461,10 @@
                 output->colors_.push_back(accpoint.second.GetAverageColor());
             }
         }
-<<<<<<< HEAD
         if (HasCovariances()) {
             output->covariances_.emplace_back(
                     accpoint.second.GetAverageCovariance());
         }
-=======
->>>>>>> e15d5e01
         if (HasColorGradients()) {
             output->color_gradients_.push_back(
                     accpoint.second.GetAverageColorGradient());
@@ -652,7 +615,6 @@
     return std::make_tuple(SelectByIndex(indices), indices);
 }
 
-<<<<<<< HEAD
 std::vector<Eigen::Matrix3d> PointCloud::EstimatePerPointCovariances(
         const PointCloud &input,
         const KDTreeSearchParam &search_param /* = KDTreeSearchParamKNN()*/) {
@@ -685,8 +647,6 @@
     this->covariances_ = EstimatePerPointCovariances(*this, search_param);
 }
 
-=======
->>>>>>> e15d5e01
 // For ColoredICP.
 void PointCloud::EstimateColorGradients(
         const KDTreeSearchParamHybrid
@@ -728,16 +688,12 @@
             for (size_t i = 1; i < nn; i++) {
                 int P_adj_idx = point_idx[i];
                 Eigen::Vector3d vt_adj = this->points_[P_adj_idx];
-<<<<<<< HEAD
 
                 // projection (p') of a point p on a plane defined by normal n,
                 // where o is the closest point to p on the plane, is given by:
                 // p' = p - [(p - o).dot(n)] * n
                 Eigen::Vector3d vt_proj = vt_adj - (vt_adj - vt).dot(nt) * nt;
 
-=======
-                Eigen::Vector3d vt_proj = vt_adj - (vt_adj - vt).dot(nt) * nt;
->>>>>>> e15d5e01
                 double it_adj = (this->colors_[P_adj_idx](0) +
                                  this->colors_[P_adj_idx](1) +
                                  this->colors_[P_adj_idx](2)) /
@@ -752,19 +708,11 @@
             A(nn - 1, 1) = (nn - 1) * nt(1);
             A(nn - 1, 2) = (nn - 1) * nt(2);
             b(nn - 1, 0) = 0;
-<<<<<<< HEAD
-
-=======
->>>>>>> e15d5e01
             // solving linear equation
             bool is_success = false;
             Eigen::MatrixXd x;
             std::tie(is_success, x) = utility::SolveLinearSystemPSD(
                     A.transpose() * A, A.transpose() * b);
-<<<<<<< HEAD
-
-=======
->>>>>>> e15d5e01
             if (is_success) {
                 this->color_gradients_[k] = x;
             }
