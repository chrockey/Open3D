# ----------------------------------------------------------------------------
# -                        Open3D: www.open3d.org                            -
# ----------------------------------------------------------------------------
# The MIT License (MIT)
#
# Copyright (c) 2018 www.open3d.org
#
# Permission is hereby granted, free of charge, to any person obtaining a copy
# of this software and associated documentation files (the "Software"), to deal
# in the Software without restriction, including without limitation the rights
# to use, copy, modify, merge, publish, distribute, sublicense, and/or sell
# copies of the Software, and to permit persons to whom the Software is
# furnished to do so, subject to the following conditions:
#
# The above copyright notice and this permission notice shall be included in
# all copies or substantial portions of the Software.
#
# THE SOFTWARE IS PROVIDED "AS IS", WITHOUT WARRANTY OF ANY KIND, EXPRESS OR
# IMPLIED, INCLUDING BUT NOT LIMITED TO THE WARRANTIES OF MERCHANTABILITY,
# FITNESS FOR A PARTICULAR PURPOSE AND NONINFRINGEMENT. IN NO EVENT SHALL THE
# AUTHORS OR COPYRIGHT HOLDERS BE LIABLE FOR ANY CLAIM, DAMAGES OR OTHER
# LIABILITY, WHETHER IN AN ACTION OF CONTRACT, TORT OR OTHERWISE, ARISING
# FROM, OUT OF OR IN CONNECTION WITH THE SOFTWARE OR THE USE OR OTHER DEALINGS
# IN THE SOFTWARE.
# ----------------------------------------------------------------------------

# Sphinx makefile with api docs generation
# (1) The user call `make *` (e.g. `make html`) gets forwarded to make.py
# (2) make.py generate Python api docs, one ".rst" file per class / function
# (3) make.py calls the actual `sphinx-build`

from __future__ import print_function
import argparse
import subprocess
import sys
import importlib
import os
import inspect
import shutil
import warnings
import weakref
from tempfile import mkdtemp
import re
from pathlib import Path
import nbformat
import nbconvert


def _create_or_clear_dir(dir_path):
    if os.path.exists(dir_path):
        shutil.rmtree(dir_path)
        print("Removed directory %s" % dir_path)
    os.makedirs(dir_path)
    print("Created directory %s" % dir_path)


class PyAPIDocsBuilder:
    """
    Generate Python API *.rst files, per (sub) module, per class, per function.
    The file name is the full module name.

    E.g. If output_dir == "python_api", the following files are generated:
    python_api/open3d.camera.rst
    python_api/open3d.camera.PinholeCameraIntrinsic.rst
    ...
    """

    def __init__(self, output_dir="python_api", input_dir="python_api_in"):
        """
        input_dir: The input dir for custom rst files that override the
                   generated files.
        """
        self.output_dir = output_dir
        self.input_dir = input_dir
        self.module_names = PyAPIDocsBuilder._get_documented_module_names()
        print("Generating *.rst Python API docs in directory: %s" %
              self.output_dir)

    def generate_rst(self):
        _create_or_clear_dir(self.output_dir)

        for module_name in self.module_names:
            try:
                module = self._try_import_module(module_name)
                self._generate_module_class_function_docs(module_name, module)
            except:
                print("[Warning] Module {} cannot be imported.".format(
                    module_name))

    @staticmethod
    def _get_documented_module_names():
        """Reads the modules of the python api from the index.rst"""
        module_names = []
        with open("documented_modules.txt", "r") as f:
            for line in f:
                print(line, end="")
                m = re.match("^(open3d\..*)\s*$", line)
                if m:
                    module_names.append(m.group(1))
        print("Documented modules:")
        for module_name in module_names:
            print("-", module_name)
        return module_names

    def _try_import_module(self, full_module_name):
        """Returns the module object for the given module path"""
        import open3d  # make sure the root module is loaded
        if open3d._build_config['BUILD_TENSORFLOW_OPS']:
            import open3d.ml.tf
        if open3d._build_config['BUILD_PYTORCH_OPS']:
            import open3d.ml.torch

        try:
            # Try to import directly. This will work for pure python submodules
            module = importlib.import_module(full_module_name)
            return module
        except ImportError:
            # Traverse the module hierarchy of the root module.
            # This code path is necessary for modules for which we manually
            # define a specific module path (e.g. the modules defined with
            # pybind).
            current_module = open3d
            for sub_module_name in full_module_name.split(".")[1:]:
                current_module = getattr(current_module, sub_module_name)
            return current_module

    def _generate_function_doc(self, full_module_name, function_name,
                               output_path):
        # print("Generating docs: %s" % (output_path,))
        out_string = ""
        out_string += "%s.%s" % (full_module_name, function_name)
        out_string += "\n" + "-" * len(out_string)
        out_string += "\n\n" + ".. currentmodule:: %s" % full_module_name
        out_string += "\n\n" + ".. autofunction:: %s" % function_name
        out_string += "\n"

        with open(output_path, "w") as f:
            f.write(out_string)

    def _generate_class_doc(self, full_module_name, class_name, output_path):
        # print("Generating docs: %s" % (output_path,))
        out_string = ""
        out_string += "%s.%s" % (full_module_name, class_name)
        out_string += "\n" + "-" * len(out_string)
        out_string += "\n\n" + ".. currentmodule:: %s" % full_module_name
        out_string += "\n\n" + ".. autoclass:: %s" % class_name
        out_string += "\n    :members:"
        out_string += "\n    :undoc-members:"
        out_string += "\n    :inherited-members:"
        out_string += "\n"

        with open(output_path, "w") as f:
            f.write(out_string)

    def _generate_module_doc(self, full_module_name, class_names,
                             function_names, sub_module_names,
                             sub_module_doc_path):
        # print("Generating docs: %s" % (sub_module_doc_path,))
        class_names = sorted(class_names)
        function_names = sorted(function_names)
        out_string = ""
        out_string += full_module_name
        out_string += "\n" + "-" * len(out_string)
        out_string += "\n\n" + ".. currentmodule:: %s" % full_module_name

        if len(class_names) > 0:
            out_string += "\n\n**Classes**"
            out_string += "\n\n.. autosummary::"
            out_string += "\n"
            for class_name in class_names:
                out_string += "\n    " + "%s" % (class_name,)
            out_string += "\n"

        if len(function_names) > 0:
            out_string += "\n\n**Functions**"
            out_string += "\n\n.. autosummary::"
            out_string += "\n"
            for function_name in function_names:
                out_string += "\n    " + "%s" % (function_name,)
            out_string += "\n"

        if len(sub_module_names) > 0:
            out_string += "\n\n**Modules**"
            out_string += "\n\n.. autosummary::"
            out_string += "\n"
            for sub_module_name in sub_module_names:
                out_string += "\n    " + "%s" % (sub_module_name,)
            out_string += "\n"

        obj_names = class_names + function_names + sub_module_names
        if len(obj_names) > 0:
            out_string += "\n\n.. toctree::"
            out_string += "\n    :hidden:"
            out_string += "\n"
            for obj_name in obj_names:
                out_string += "\n    %s <%s.%s>" % (
                    obj_name,
                    full_module_name,
                    obj_name,
                )
            out_string += "\n"

        with open(sub_module_doc_path, "w") as f:
            f.write(out_string)

    def _generate_module_class_function_docs(self, full_module_name, module):
        print("Generating docs for submodule: %s" % full_module_name)

        # Class docs
        class_names = [
            obj[0]
            for obj in inspect.getmembers(module)
            if inspect.isclass(obj[1])
        ]
        for class_name in class_names:
            file_name = "%s.%s.rst" % (full_module_name, class_name)
            output_path = os.path.join(self.output_dir, file_name)
            input_path = os.path.join(self.input_dir, file_name)
            if os.path.isfile(input_path):
                shutil.copyfile(input_path, output_path)
                continue
            self._generate_class_doc(full_module_name, class_name, output_path)

        # Function docs
        function_names = [
            obj[0]
            for obj in inspect.getmembers(module)
            if inspect.isroutine(obj[1])
        ]
        for function_name in function_names:
            file_name = "%s.%s.rst" % (full_module_name, function_name)
            output_path = os.path.join(self.output_dir, file_name)
            input_path = os.path.join(self.input_dir, file_name)
            if os.path.isfile(input_path):
                shutil.copyfile(input_path, output_path)
                continue
            self._generate_function_doc(full_module_name, function_name,
                                        output_path)

        # Submodule docs, only supports 2-level nesting
        # (i.e. open3d.pipeline.registration)
        sub_module_names = [
            obj[0]
            for obj in inspect.getmembers(module)
            if inspect.ismodule(obj[1])
        ]
        documented_sub_module_names = [
            sub_module_name for sub_module_name in sub_module_names if "%s.%s" %
            (full_module_name, sub_module_name) in self.module_names
        ]

        # Path
        sub_module_doc_path = os.path.join(self.output_dir,
                                           full_module_name + ".rst")
        input_path = os.path.join(self.input_dir, full_module_name + ".rst")
        if os.path.isfile(input_path):
            shutil.copyfile(input_path, sub_module_doc_path)
            return
        self._generate_module_doc(
            full_module_name,
            class_names,
            function_names,
            documented_sub_module_names,
            sub_module_doc_path,
        )


class SphinxDocsBuilder:
    """
    SphinxDocsBuilder calls Python api docs generation and then calls
    sphinx-build:

    (1) The user call `make *` (e.g. `make html`) gets forwarded to make.py
    (2) Calls PyAPIDocsBuilder to generate Python api docs rst files
    (3) Calls `sphinx-build` with the user argument
    """

    def __init__(self, html_output_dir, is_release, skip_notebooks):
        self.html_output_dir = html_output_dir
        self.is_release = is_release
        self.skip_notebooks = skip_notebooks

    def run(self):
        """
        Call Sphinx command with hard-coded "html" target
        """
        build_dir = os.path.join(self.html_output_dir, "html")

        if self.is_release:
            version_list = [
                line.rstrip("\n").split(" ")[1]
                for line in open("../cpp/open3d/version.txt")
            ]
            release_version = ".".join(version_list[:3])
            print("Building docs for release:", release_version)

            cmd = [
                "sphinx-build",
                "-b",
                "html",
                "-D",
                "version=" + release_version,
                "-D",
                "release=" + release_version,
                ".",
                build_dir,
            ]
        else:
            cmd = [
                "sphinx-build",
                "-b",
                "html",
                ".",
                build_dir,
            ]

        sphinx_env = os.environ.copy()
        sphinx_env[
            "skip_notebooks"] = "true" if self.skip_notebooks else "false"

        print('Calling: "%s"' % " ".join(cmd))
        print('Env: "%s"' % sphinx_env)
        subprocess.check_call(cmd,
                              env=sphinx_env,
                              stdout=sys.stdout,
                              stderr=sys.stderr)


class DoxygenDocsBuilder:

    def __init__(self, html_output_dir):
        self.html_output_dir = html_output_dir

    def run(self):
        doxygen_temp_dir = "doxygen"
        _create_or_clear_dir(doxygen_temp_dir)

        cmd = ["doxygen", "Doxyfile"]
        print('Calling: "%s"' % " ".join(cmd))
        subprocess.check_call(cmd, stdout=sys.stdout, stderr=sys.stderr)
        shutil.copytree(
            os.path.join("doxygen", "html"),
            os.path.join(self.html_output_dir, "html", "cpp_api"),
        )

        if os.path.exists(doxygen_temp_dir):
            shutil.rmtree(doxygen_temp_dir)


class JupyterDocsBuilder:

    def __init__(self, current_file_dir, clean_notebooks, execute_notebooks):
        self.clean_notebooks = clean_notebooks
        self.execute_notebooks = execute_notebooks
        self.current_file_dir = current_file_dir
        print("Notebook execution mode: {}".format(self.execute_notebooks))

    def run(self):
        if self.execute_notebooks == "never":
            return

        # Setting os.environ["CI"] will disable interactive (blocking) mode in
        # Jupyter notebooks
        os.environ["CI"] = "true"

        # Copy test_data directory to the tutorial folder
        test_data_in_dir = (Path(self.current_file_dir).parent / "examples" /
                            "test_data")
        test_data_out_dir = Path(self.current_file_dir) / "test_data"
        if test_data_out_dir.exists():
            shutil.rmtree(test_data_out_dir)
        shutil.copytree(test_data_in_dir, test_data_out_dir)

        # Copy and execute notebooks in the tutorial folder
        nb_paths = []
        nb_direct_copy = ['tensor.ipynb']
        example_dirs = [
            "geometry",
            "core",
            "pipelines",
            "visualization",
        ]
        for example_dir in example_dirs:
            in_dir = (Path(self.current_file_dir).parent / "examples" /
                      "python" / example_dir)
            out_dir = Path(self.current_file_dir) / "tutorial" / example_dir
            out_dir.mkdir(parents=True, exist_ok=True)
            shutil.copy(
                in_dir.parent / "open3d_tutorial.py",
                out_dir.parent / "open3d_tutorial.py",
            )

            if self.clean_notebooks:
                for nb_out_path in out_dir.glob("*.ipynb"):
                    print("Delete: {}".format(nb_out_path))
                    nb_out_path.unlink()

            for nb_in_path in in_dir.glob("*.ipynb"):
                nb_out_path = out_dir / nb_in_path.name
                if not nb_out_path.is_file():
                    print("Copy: {}\n   -> {}".format(nb_in_path, nb_out_path))
                    shutil.copy(nb_in_path, nb_out_path)
                else:
                    print("Copy skipped: {}.format(nb_out_path)")
                nb_paths.append(nb_out_path)

        # Execute Jupyter notebooks
        for nb_path in nb_paths:
            if nb_out_path.name in nb_direct_copy:
                print("[Processing notebook {}, directly copied]".format(
                    nb_path.name))
                continue

            print("[Processing notebook {}]".format(nb_path.name))
            with open(nb_path, encoding="utf-8") as f:
                nb = nbformat.read(f, as_version=4)

            # https://github.com/spatialaudio/nbsphinx/blob/master/src/nbsphinx.py
            has_code = any(c.source for c in nb.cells if c.cell_type == "code")
            has_output = any(
                c.get("outputs") or c.get("execution_count")
                for c in nb.cells
                if c.cell_type == "code")
            execute = (self.execute_notebooks == "auto" and has_code and
                       not has_output) or self.execute_notebooks == "always"
            print("has_code: {}, has_output: {}, execute: {}".format(
                has_code, has_output, execute))

            if execute:
                ep = nbconvert.preprocessors.ExecutePreprocessor(timeout=6000)
                try:
                    ep.preprocess(nb, {"metadata": {"path": nb_path.parent}})
                except nbconvert.preprocessors.execute.CellExecutionError:
                    print(
                        "Execution of {} failed, this will cause Travis to fail."
                        .format(nb_path.name))
                    if "TRAVIS" in os.environ:
                        raise

                with open(nb_path, "w", encoding="utf-8") as f:
                    nbformat.write(nb, f)


if __name__ == "__main__":
    """
    # Clean existing notebooks in docs/tutorial, execute notebooks if the
    # notebook does not have outputs, and build docs for Python and C++.
    $ python make_docs.py --clean_notebooks --execute_notebooks=auto --sphinx --doxygen

    # Build docs for Python (--sphinx) and C++ (--doxygen).
    $ python make_docs.py --execute_notebooks=auto --sphinx --doxygen

    # Build docs for release (version number will be used instead of git hash).
    $ python make_docs.py --is_release --sphinx --doxygen
    """
    parser = argparse.ArgumentParser()
    parser.add_argument(
        "--clean_notebooks",
        action="store_true",
        default=False,
        help=("Whether to clean existing notebooks in docs/tutorial. "
              "Notebooks are copied from examples/python to docs/tutorial."),
    )
    parser.add_argument(
        "--execute_notebooks",
        default="auto",
        choices=("auto", "always", "never"),
        help="Jupyter notebook execution mode.",
    )
    parser.add_argument(
        "--pyapi_rst",
<<<<<<< HEAD
        default="auto",
        choices=("auto", "always", "never"),
=======
        default="always",
        choices=("always", "never"),
>>>>>>> 145d3b29
        help="Build Python API documentation in reST format.",
    )
    parser.add_argument(
        "--sphinx",
        action="store_true",
        default=False,
        help="Build Sphinx for main docs and Python API docs.",
    )
    parser.add_argument(
        "--doxygen",
        action="store_true",
        default=False,
        help="Build Doxygen for C++ API docs.",
    )
    parser.add_argument(
        "--is_release",
        action="store_true",
        default=False,
        help="Show Open3D version number rather than git hash.",
    )
    args = parser.parse_args()

    pwd = os.path.dirname(os.path.realpath(__file__))

    # Clear output dir if new docs are to be built
    html_output_dir = os.path.join(pwd, "_out")
    _create_or_clear_dir(html_output_dir)

    # Clear C++ build directory
    cpp_build_dir = os.path.join(pwd, "_static", "C++", "build")
    if os.path.exists(cpp_build_dir):
        shutil.rmtree(cpp_build_dir)
        print("Removed directory %s" % cpp_build_dir)

    # Python API reST docs
    if not args.pyapi_rst == "never":
        print("Building Python API reST")
        pd = PyAPIDocsBuilder()
        pd.generate_rst()

    if not args.execute_notebooks == "never":
        print("Building Jupyter docs")
        jdb = JupyterDocsBuilder(pwd, args.clean_notebooks,
                                 args.execute_notebooks)
        jdb.run()
<<<<<<< HEAD
=======

>>>>>>> 145d3b29
    # Sphinx is hard-coded to build with the "html" option
    # To customize build, run sphinx-build manually
    if args.sphinx:
        print("Building Sphinx docs")
        skip_notebooks = (args.execute_notebooks == "never" and
                          args.clean_notebooks)
        sdb = SphinxDocsBuilder(html_output_dir, args.is_release,
                                skip_notebooks)
        sdb.run()
    else:
        print("Sphinx build disabled, use --sphinx to enable")

    # Doxygen is hard-coded to build with default option
    # To customize build, customize Doxyfile or run doxygen manually
    if args.doxygen:
        print("Doxygen build enabled")
        ddb = DoxygenDocsBuilder(html_output_dir)
        ddb.run()
    else:
        print("Doxygen build disabled, use --doxygen to enable")<|MERGE_RESOLUTION|>--- conflicted
+++ resolved
@@ -469,13 +469,8 @@
     )
     parser.add_argument(
         "--pyapi_rst",
-<<<<<<< HEAD
-        default="auto",
-        choices=("auto", "always", "never"),
-=======
         default="always",
         choices=("always", "never"),
->>>>>>> 145d3b29
         help="Build Python API documentation in reST format.",
     )
     parser.add_argument(
@@ -521,10 +516,7 @@
         jdb = JupyterDocsBuilder(pwd, args.clean_notebooks,
                                  args.execute_notebooks)
         jdb.run()
-<<<<<<< HEAD
-=======
-
->>>>>>> 145d3b29
+
     # Sphinx is hard-coded to build with the "html" option
     # To customize build, run sphinx-build manually
     if args.sphinx:
